# pyresample, Resampling of remote sensing image data in python
#
# Copyright (C) 2010, 2014, 2015  Esben S. Nielsen
#                           Adam.Dybbroe
#
# This program is free software: you can redistribute it and/or modify it under
# the terms of the GNU Lesser General Public License as published by the Free
# Software Foundation, either version 3 of the License, or
# (at your option) any later version.
#
# This program is distributed in the hope that it will be useful, but WITHOUT
# ANY WARRANTY; without even the implied warranty of MERCHANTABILITY or FITNESS
# FOR A PARTICULAR PURPOSE.  See the GNU Lesser General Public License for more
# details.
#
# You should have received a copy of the GNU Lesser General Public License along
# with this program.  If not, see <http://www.gnu.org/licenses/>.
"""Handles reprojection of geolocated data. Several types of resampling are
supported"""

from __future__ import absolute_import

import sys
import types
import warnings
from copy import deepcopy
from logging import getLogger

import numpy as np

from pykdtree.kdtree import KDTree
from pyresample import CHUNK_SIZE, _spatial_mp, data_reduce, geometry

logger = getLogger(__name__)

try:
    from xarray import DataArray
    import dask.array as da
    try:
        from dask.array import blockwise
    except ImportError:
        from dask.array import atop as blockwise
    import dask
    if hasattr(dask, 'blockwise'):
        blockwise = da.blockwise
    else:
        blockwise = da.atop
except ImportError:
    DataArray = None
    da = None
    dask = None

if sys.version >= '3':
    long = int


class EmptyResult(ValueError):
    pass


def resample_nearest(source_geo_def,
                     data,
                     target_geo_def,
                     radius_of_influence,
                     epsilon=0,
                     fill_value=0,
                     reduce_data=True,
                     nprocs=1,
                     segments=None):
    """Resamples data using kd-tree nearest neighbour approach

    Parameters
    ----------
    source_geo_def : object
        Geometry definition of source
    data : numpy array
        1d array of single channel data points or
        (source_size, k) array of k channels of datapoints
    target_geo_def : object
        Geometry definition of target
    radius_of_influence : float
        Cut off distance in meters
    epsilon : float, optional
        Allowed uncertainty in meters. Increasing uncertainty
        reduces execution time
    fill_value : int or None, optional
            Set undetermined pixels to this value.
            If fill_value is None a masked array is returned
            with undetermined pixels masked
    reduce_data : bool, optional
        Perform initial coarse reduction of source dataset in order
        to reduce execution time
    nprocs : int, optional
        Number of processor cores to be used
    segments : int or None
        Number of segments to use when resampling.
        If set to None an estimate will be calculated

    Returns
    -------
    data : numpy array
        Source data resampled to target geometry
    """

    return _resample(source_geo_def, data, target_geo_def, 'nn',
                     radius_of_influence, neighbours=1,
                     epsilon=epsilon, fill_value=fill_value,
                     reduce_data=reduce_data, nprocs=nprocs, segments=segments)


def resample_gauss(source_geo_def, data, target_geo_def,
                   radius_of_influence, sigmas, neighbours=8, epsilon=0,
                   fill_value=0, reduce_data=True, nprocs=1, segments=None,
                   with_uncert=False):
    """Resamples data using kd-tree gaussian weighting neighbour approach.

    Parameters
    ----------
    source_geo_def : object
        Geometry definition of source
    data : numpy array
        Array of single channel data points or
        (source_geo_def.shape, k) array of k channels of datapoints
    target_geo_def : object
        Geometry definition of target
    radius_of_influence : float
        Cut off distance in meters
    sigmas : list of floats or float
        List of sigmas to use for the gauss weighting of each
        channel 1 to k, w_k = exp(-dist^2/sigma_k^2).
        If only one channel is resampled sigmas is a single float value.
    neighbours : int, optional
        The number of neigbours to consider for each grid point
    epsilon : float, optional
        Allowed uncertainty in meters. Increasing uncertainty
        reduces execution time
    fill_value : {int, None}, optional
            Set undetermined pixels to this value.
            If fill_value is None a masked array is returned
            with undetermined pixels masked
    reduce_data : bool, optional
        Perform initial coarse reduction of source dataset in order
        to reduce execution time
    nprocs : int, optional
        Number of processor cores to be used
    segments : int or None
        Number of segments to use when resampling.
        If set to None an estimate will be calculated
    with_uncert : bool, optional
        Calculate uncertainty estimates

    Returns
    -------
    data : numpy array (default)
        Source data resampled to target geometry
    data, stddev, counts : numpy array, numpy array, numpy array (if with_uncert == True)
        Source data resampled to target geometry.
        Weighted standard devaition for all pixels having more than one source value
        Counts of number of source values used in weighting per pixel

    """
    def gauss(sigma):
        # Return gauss function object
        return lambda r: np.exp(-r ** 2 / float(sigma) ** 2)

    # Build correct sigma argument
    is_multi_channel = False
    try:
        sigmas.__iter__()
        sigma_list = sigmas
        is_multi_channel = True
    except AttributeError:
        sigma_list = [sigmas]

    for sigma in sigma_list:
        if not isinstance(sigma, (long, int, float)):
            raise TypeError('sigma must be number')

    # Get gauss function objects
    if is_multi_channel:
        weight_funcs = list(map(gauss, sigma_list))
    else:
        weight_funcs = gauss(sigmas)

    return _resample(source_geo_def, data, target_geo_def, 'custom',
                     radius_of_influence, neighbours=neighbours,
                     epsilon=epsilon, weight_funcs=weight_funcs, fill_value=fill_value,
                     reduce_data=reduce_data, nprocs=nprocs, segments=segments, with_uncert=with_uncert)


def resample_custom(source_geo_def, data, target_geo_def,
                    radius_of_influence, weight_funcs, neighbours=8,
                    epsilon=0, fill_value=0, reduce_data=True, nprocs=1,
                    segments=None, with_uncert=False):
    """Resamples data using kd-tree custom radial weighting neighbour approach

    Parameters
    ----------
    source_geo_def : object
        Geometry definition of source
    data : numpy array
        Array of single channel data points or
        (source_geo_def.shape, k) array of k channels of datapoints
    target_geo_def : object
        Geometry definition of target
    radius_of_influence : float
        Cut off distance in meters
    weight_funcs : list of function objects or function object
        List of weight functions f(dist) to use for the weighting
        of each channel 1 to k.
        If only one channel is resampled weight_funcs is
        a single function object.
    neighbours : int, optional
        The number of neigbours to consider for each grid point
    epsilon : float, optional
        Allowed uncertainty in meters. Increasing uncertainty
        reduces execution time
    fill_value : {int, None}, optional
            Set undetermined pixels to this value.
            If fill_value is None a masked array is returned
            with undetermined pixels masked
    reduce_data : bool, optional
        Perform initial coarse reduction of source dataset in order
        to reduce execution time
    nprocs : int, optional
        Number of processor cores to be used
    segments : {int, None}
        Number of segments to use when resampling.
        If set to None an estimate will be calculated

    Returns
    -------
    data : numpy array (default)
        Source data resampled to target geometry
    data, stddev, counts : numpy array, numpy array, numpy array (if with_uncert == True)
        Source data resampled to target geometry.
        Weighted standard devaition for all pixels having more than one source value
        Counts of number of source values used in weighting per pixel
    """

    if not isinstance(weight_funcs, (list, tuple)):
        if not isinstance(weight_funcs, types.FunctionType):
            raise TypeError('weight_func must be function object')
    else:
        for weight_func in weight_funcs:
            if not isinstance(weight_func, types.FunctionType):
                raise TypeError('weight_func must be function object')

    return _resample(source_geo_def, data, target_geo_def, 'custom',
                     radius_of_influence, neighbours=neighbours,
                     epsilon=epsilon, weight_funcs=weight_funcs,
                     fill_value=fill_value, reduce_data=reduce_data,
                     nprocs=nprocs, segments=segments, with_uncert=with_uncert)


def _resample(source_geo_def, data, target_geo_def, resample_type,
              radius_of_influence, neighbours=8, epsilon=0, weight_funcs=None,
              fill_value=0, reduce_data=True, nprocs=1, segments=None, with_uncert=False):
    """Resamples swath using kd-tree approach"""

    valid_input_index, valid_output_index, index_array, distance_array = \
        get_neighbour_info(source_geo_def,
                           target_geo_def,
                           radius_of_influence,
                           neighbours=neighbours,
                           epsilon=epsilon,
                           reduce_data=reduce_data,
                           nprocs=nprocs,
                           segments=segments)

    return get_sample_from_neighbour_info(resample_type,
                                          target_geo_def.shape,
                                          data, valid_input_index,
                                          valid_output_index,
                                          index_array,
                                          distance_array=distance_array,
                                          weight_funcs=weight_funcs,
                                          fill_value=fill_value,
                                          with_uncert=with_uncert)


def get_neighbour_info(source_geo_def, target_geo_def, radius_of_influence,
                       neighbours=8, epsilon=0, reduce_data=True,
                       nprocs=1, segments=None):
    """Returns neighbour info

    Parameters
    ----------
    source_geo_def : object
        Geometry definition of source
    target_geo_def : object
        Geometry definition of target
    radius_of_influence : float
        Cut off distance in meters
    neighbours : int, optional
        The number of neigbours to consider for each grid point
    epsilon : float, optional
        Allowed uncertainty in meters. Increasing uncertainty
        reduces execution time
    reduce_data : bool, optional
        Perform initial coarse reduction of source dataset in order
        to reduce execution time
    nprocs : int, optional
        Number of processor cores to be used
    segments : int or None
        Number of segments to use when resampling.
        If set to None an estimate will be calculated

    Returns
    -------
    (valid_input_index, valid_output_index,
    index_array, distance_array) : tuple of numpy arrays
        Neighbour resampling info
    """

    if source_geo_def.size < neighbours:
        warnings.warn('Searching for %s neighbours in %s data points' %
                      (neighbours, source_geo_def.size))

    if segments is None:
        cut_off = 3000000
        if target_geo_def.size > cut_off:
            segments = int(target_geo_def.size / cut_off)
        else:
            segments = 1

    # Find reduced input coordinate set
    valid_input_index, source_lons, source_lats = _get_valid_input_index(source_geo_def, target_geo_def,
                                                                         reduce_data,
                                                                         radius_of_influence,
                                                                         nprocs=nprocs)

    # Create kd-tree
    try:
        resample_kdtree = _create_resample_kdtree(source_lons, source_lats,
                                                  valid_input_index,
                                                  nprocs=nprocs)
    except EmptyResult:
        # Handle if all input data is reduced away
        valid_output_index, index_array, distance_array = \
            _create_empty_info(source_geo_def, target_geo_def, neighbours)
        return (valid_input_index, valid_output_index, index_array,
                distance_array)

    if segments > 1:
        # Iterate through segments
        for i, target_slice in enumerate(geometry._get_slice(segments,
                                                             target_geo_def.shape)):

            # Query on slice of target coordinates
            next_voi, next_ia, next_da = \
                _query_resample_kdtree(resample_kdtree, source_geo_def,
                                       target_geo_def,
                                       radius_of_influence, target_slice,
                                       neighbours=neighbours,
                                       epsilon=epsilon,
                                       reduce_data=reduce_data,
                                       nprocs=nprocs)

            # Build result iteratively
            if i == 0:
                # First iteration
                valid_output_index = next_voi
                index_array = next_ia
                distance_array = next_da
            else:
                valid_output_index = np.append(valid_output_index, next_voi)
                if neighbours > 1:
                    index_array = np.row_stack((index_array, next_ia))
                    distance_array = np.row_stack((distance_array, next_da))
                else:
                    index_array = np.append(index_array, next_ia)
                    distance_array = np.append(distance_array, next_da)
    else:
        # Query kd-tree with full target coordinate set
        full_slice = slice(None)
        valid_output_index, index_array, distance_array = \
            _query_resample_kdtree(resample_kdtree, source_geo_def,
                                   target_geo_def,
                                   radius_of_influence, full_slice,
                                   neighbours=neighbours,
                                   epsilon=epsilon,
                                   reduce_data=reduce_data,
                                   nprocs=nprocs)

    # Check if number of neighbours is potentially too low
    if neighbours > 1:
        if not np.all(np.isinf(distance_array[:, -1])):
            warnings.warn(('Possible more than %s neighbours '
                           'within %s m for some data points') %
                          (neighbours, radius_of_influence))

    return valid_input_index, valid_output_index, index_array, distance_array


def _get_valid_input_index(source_geo_def,
                           target_geo_def,
                           reduce_data,
                           radius_of_influence,
                           nprocs=1):
    """Find indices of reduced inputput data"""

    source_lons, source_lats = source_geo_def.get_lonlats(nprocs=nprocs)
    source_lons = np.asanyarray(source_lons).ravel()
    source_lats = np.asanyarray(source_lats).ravel()

    if source_lons.size == 0 or source_lats.size == 0:
        raise ValueError('Cannot resample empty data set')
    elif source_lons.size != source_lats.size or \
            source_lons.shape != source_lats.shape:
        raise ValueError('Mismatch between lons and lats')

    # Remove illegal values
    valid_input_index = ((source_lons >= -180) & (source_lons <= 180) &
                         (source_lats <= 90) & (source_lats >= -90))

    if reduce_data:
        # Reduce dataset
        if (isinstance(source_geo_def, geometry.CoordinateDefinition) and
            isinstance(target_geo_def, (geometry.GridDefinition,
                                        geometry.AreaDefinition))) or \
           (isinstance(source_geo_def, (geometry.GridDefinition,
                                        geometry.AreaDefinition)) and
            isinstance(target_geo_def, (geometry.GridDefinition,
                                        geometry.AreaDefinition))):
            # Resampling from swath to grid or from grid to grid
            lonlat_boundary = target_geo_def.get_boundary_lonlats()

            # Combine reduced and legal values
            valid_input_index &= \
                data_reduce.get_valid_index_from_lonlat_boundaries(
                    lonlat_boundary[0],
                    lonlat_boundary[1],
                    source_lons, source_lats,
                    radius_of_influence)

    if (isinstance(valid_input_index, np.ma.core.MaskedArray)):
        # Make sure valid_input_index is not a masked array
        valid_input_index = valid_input_index.filled(False)

    return valid_input_index, source_lons, source_lats


def _get_valid_output_index(source_geo_def, target_geo_def, target_lons,
                            target_lats, reduce_data, radius_of_influence):
    """Find indices of reduced output data"""

    valid_output_index = np.ones(target_lons.size, dtype=np.bool)

    if reduce_data:
        if isinstance(source_geo_def, (geometry.GridDefinition,
                                       geometry.AreaDefinition)) and \
                isinstance(target_geo_def, geometry.CoordinateDefinition):
            # Resampling from grid to swath
            lonlat_boundary = source_geo_def.get_boundary_lonlats()
            valid_output_index = \
                data_reduce.get_valid_index_from_lonlat_boundaries(
                    lonlat_boundary[0],
                    lonlat_boundary[1],
                    target_lons,
                    target_lats,
                    radius_of_influence)
            valid_output_index = valid_output_index.astype(np.bool)

    # Remove illegal values
    valid_out = ((target_lons >= -180) & (target_lons <= 180) &
                 (target_lats <= 90) & (target_lats >= -90))

    # Combine reduced and legal values
    valid_output_index = (valid_output_index & valid_out)
    if isinstance(valid_output_index, np.ma.MaskedArray):
        valid_output_index = valid_output_index.filled(False)

    return valid_output_index


def _create_resample_kdtree(source_lons,
                            source_lats,
                            valid_input_index,
                            nprocs=1):
    """Set up kd tree on input"""
    """
    if not isinstance(source_geo_def, geometry.BaseDefinition):
        raise TypeError('source_geo_def must be of geometry type')

    #Get reduced cartesian coordinates and flatten them
    source_cartesian_coords = source_geo_def.get_cartesian_coords(nprocs=nprocs)
    input_coords = geometry._flatten_cartesian_coords(source_cartesian_coords)
    input_coords = input_coords[valid_input_index]
    """

    source_lons_valid = source_lons[valid_input_index]
    source_lats_valid = source_lats[valid_input_index]

    if nprocs > 1:
        cartesian = _spatial_mp.Cartesian_MP(nprocs)
    else:
        cartesian = _spatial_mp.Cartesian()

    input_coords = cartesian.transform_lonlats(source_lons_valid,
                                               source_lats_valid)

    if input_coords.size == 0:
        raise EmptyResult('No valid data points in input data')

    # Build kd-tree on input
    if nprocs > 1:
        resample_kdtree = _spatial_mp.cKDTree_MP(input_coords, nprocs=nprocs)
    else:
        resample_kdtree = KDTree(input_coords)

    return resample_kdtree


def _query_resample_kdtree(resample_kdtree,
                           source_geo_def,
                           target_geo_def,
                           radius_of_influence,
                           data_slice,
                           neighbours=8,
                           epsilon=0,
                           reduce_data=True,
                           nprocs=1):
    """Query kd-tree on slice of target coordinates"""

    # Check validity of input
    if not isinstance(target_geo_def, geometry.BaseDefinition):
        raise TypeError('target_geo_def must be of geometry type')
    elif not isinstance(radius_of_influence, (long, int, float)):
        raise TypeError('radius_of_influence must be number')
    elif not isinstance(neighbours, int):
        raise TypeError('neighbours must be integer')
    elif not isinstance(epsilon, (long, int, float)):
        raise TypeError('epsilon must be number')

    # Get sliced target coordinates
    target_lons, target_lats = target_geo_def.get_lonlats(nprocs=nprocs,
                                                          data_slice=data_slice, dtype=source_geo_def.dtype)

    # Find indiced of reduced target coordinates
    valid_output_index = _get_valid_output_index(source_geo_def,
                                                 target_geo_def,
                                                 target_lons.ravel(),
                                                 target_lats.ravel(),
                                                 reduce_data,
                                                 radius_of_influence)

    # Get cartesian target coordinates and select reduced set
    if nprocs > 1:
        cartesian = _spatial_mp.Cartesian_MP(nprocs)
    else:
        cartesian = _spatial_mp.Cartesian()

    target_lons_valid = target_lons.ravel()[valid_output_index]
    target_lats_valid = target_lats.ravel()[valid_output_index]

    output_coords = cartesian.transform_lonlats(target_lons_valid,
                                                target_lats_valid)

    # pykdtree requires query points have same data type as kdtree.
    try:
        dt = resample_kdtree.data.dtype
    except AttributeError:
        # use a sensible default
        dt = np.dtype('d')
    output_coords = np.asarray(output_coords, dtype=dt)

    # Query kd-tree
    distance_array, index_array = resample_kdtree.query(output_coords,
                                                        k=neighbours,
                                                        eps=epsilon,
                                                        distance_upper_bound=radius_of_influence)

    return valid_output_index, index_array, distance_array


def _create_empty_info(source_geo_def, target_geo_def, neighbours):
    """Creates dummy info for empty result set"""

    valid_output_index = np.ones(target_geo_def.size, dtype=np.bool)
    if neighbours > 1:
        index_array = (np.ones((target_geo_def.size, neighbours),
                               dtype=np.int32) * source_geo_def.size)
        distance_array = np.ones((target_geo_def.size, neighbours))
    else:
        index_array = (np.ones(target_geo_def.size, dtype=np.int32) *
                       source_geo_def.size)
        distance_array = np.ones(target_geo_def.size)

    return valid_output_index, index_array, distance_array


def get_sample_from_neighbour_info(resample_type, output_shape, data,
                                   valid_input_index, valid_output_index,
                                   index_array, distance_array=None,
                                   weight_funcs=None, fill_value=0,
                                   with_uncert=False):
    """Resamples swath based on neighbour info

    Parameters
    ----------
    resample_type : {'nn', 'custom'}
        'nn': Use nearest neighbour resampling
        'custom': Resample based on weight_funcs
    output_shape : (int, int)
        Shape of output as (rows, cols)
    data : numpy array
        Source data
    valid_input_index : numpy array
        valid_input_index from get_neighbour_info
    valid_output_index : numpy array
        valid_output_index from get_neighbour_info
    index_array : numpy array
        index_array from get_neighbour_info
    distance_array : numpy array, optional
        distance_array from get_neighbour_info
        Not needed for 'nn' resample type
    weight_funcs : list of function objects or function object, optional
        List of weight functions f(dist) to use for the weighting
        of each channel 1 to k.
        If only one channel is resampled weight_funcs is
        a single function object.
        Must be supplied when using 'custom' resample type
    fill_value : int or None, optional
        Set undetermined pixels to this value.
        If fill_value is None a masked array is returned
        with undetermined pixels masked

    Returns
    -------
    result : numpy array
        Source data resampled to target geometry
    """

    if data.ndim > 2 and data.shape[0] * data.shape[1] == valid_input_index.size:
        data = data.reshape(data.shape[0] * data.shape[1], data.shape[2])
    elif data.shape[0] != valid_input_index.size:
        data = data.ravel()

    if valid_input_index.size != data.shape[0]:
        raise ValueError('Mismatch between geometry and dataset')

    is_multi_channel = (data.ndim > 1)
    valid_input_size = valid_input_index.sum()
    valid_output_size = valid_output_index.sum()

    # Handle empty result set
    if valid_input_size == 0 or valid_output_size == 0:
        if is_multi_channel:
            output_shape = list(output_shape)
            output_shape.append(data.shape[1])

        if fill_value is None:
            # Use masked array for fill values
            return np.ma.array(np.zeros(output_shape, data.dtype),
                               mask=np.ones(output_shape, dtype=np.bool))
        else:
            # Return fill vaues for all pixels
            return np.ones(output_shape, dtype=data.dtype) * fill_value

    # Get size of output and reduced input
    input_size = valid_input_size
    if len(output_shape) > 1:
        output_size = output_shape[0] * output_shape[1]
    else:
        output_size = output_shape[0]

    # Check validity of input
    if not isinstance(data, np.ndarray):
        raise TypeError('data must be numpy array')
    elif valid_input_index.ndim != 1:
        raise TypeError('valid_index must be one dimensional array')
    elif data.shape[0] != valid_input_index.size:
        raise TypeError('Not the same number of datapoints in '
                        'valid_input_index and data')

    valid_types = ('nn', 'custom')
    if resample_type not in valid_types:
        raise TypeError('Invalid resampling type: %s' % resample_type)

    if resample_type == 'custom' and weight_funcs is None:
        raise ValueError('weight_funcs must be supplied when using '
                         'custom resampling')

    if not isinstance(fill_value, (long, int, float)) and fill_value is not None:
        raise TypeError('fill_value must be number or None')

    if index_array.ndim == 1:
        neighbours = 1
    else:
        neighbours = index_array.shape[1]
        if resample_type == 'nn':
            raise ValueError('index_array contains more neighbours than '
                             'just the nearest')

    # Reduce data
    new_data = data[valid_input_index]

    # Nearest neighbour resampling should conserve data type
    # Get data type
    conserve_input_data_type = False
    if resample_type == 'nn':
        conserve_input_data_type = True
        input_data_type = new_data.dtype

    # Handle masked array input
    is_masked_data = False
    if np.ma.is_masked(new_data):
        # Add the mask as channels to the dataset
        is_masked_data = True
        new_data = np.column_stack((new_data.data, new_data.mask))

    if new_data.ndim > 1:  # Multiple channels or masked input
        output_shape = list(output_shape)
        output_shape.append(new_data.shape[1])

    # Prepare weight_funcs argument for handeling mask data
    if weight_funcs is not None and is_masked_data:
        if is_multi_channel:
            weight_funcs = weight_funcs * 2
        else:
            weight_funcs = (weight_funcs,) * 2

    # Handle request for masking intead of using fill values
    use_masked_fill_value = False
    if fill_value is None:
        use_masked_fill_value = True
        fill_value = _get_fill_mask_value(new_data.dtype)

    # Resample based on kd-tree query result
    if resample_type == 'nn' or neighbours == 1:
        # Get nearest neighbour using array indexing
        index_mask = (index_array == input_size)
        new_index_array = np.where(index_mask, 0, index_array)
        result = new_data[new_index_array].copy()
        result[index_mask] = fill_value
    else:
        # Calculate result using weighting.
        # Note: the code below has low readability in order
        #       to avoid looping over numpy arrays

        # Get neighbours and masks of valid indices
        ch_neighbour_list = []
        index_mask_list = []
        for i in range(neighbours):  # Iterate over number of neighbours
            # Make working copy neighbour index and
            # set out of bounds indices to zero
            index_ni = index_array[:, i].copy()
            index_mask_ni = (index_ni == input_size)
            index_ni[index_mask_ni] = 0

            # Get channel data for the corresponing indices
            ch_ni = new_data[index_ni]
            ch_neighbour_list.append(ch_ni)
            index_mask_list.append(index_mask_ni)

        # Calculate weights
        weight_list = []
        for i in range(neighbours):  # Iterate over number of neighbours
            # Make working copy of neighbour distances and
            # set out of bounds distance to 1 in order to avoid numerical Inf
            distance = distance_array[:, i].copy()
            distance[index_mask_list[i]] = 1

            if new_data.ndim > 1:  # More than one channel in data set.
                # Calculate weights for each channel
                weights = []
                num_weights = valid_output_index.sum()
                num_channels = new_data.shape[1]
                for j in range(num_channels):
                    calc_weight = weight_funcs[j](distance)
                    # Turn a scalar weight into a numpy array
                    # (no effect if calc_weight already is an array)
                    expanded_calc_weight = np.ones(num_weights) * calc_weight
                    weights.append(expanded_calc_weight)

                # Collect weights for all channels for neighbour number
                weight_list.append(np.column_stack(weights))
            else:  # Only one channel
                weights = weight_funcs(distance)
                weight_list.append(weights)

        result = 0
        norm = 0
        count = 0
        norm_sqr = 0
        stddev = 0

        # Calculate result
        for i in range(neighbours):  # Iterate over number of neighbours
            # Find invalid indices to be masked of from calculation
            if new_data.ndim > 1:  # More than one channel in data set.
                inv_index_mask = np.expand_dims(
                    np.invert(index_mask_list[i]), axis=1)
            else:  # Only one channel
                inv_index_mask = np.invert(index_mask_list[i])

            # Aggregate result and norm
            weights_tmp = inv_index_mask * weight_list[i]
            result += weights_tmp * ch_neighbour_list[i]
            norm += weights_tmp

        # Normalize result and set fillvalue
        result_valid_index = (norm > 0)
        result[result_valid_index] /= norm[result_valid_index]

        if with_uncert:  # Calculate uncertainties
            # 2. pass to calculate standard deviation
            for i in range(neighbours):  # Iterate over number of neighbours
                # Find invalid indices to be masked of from calculation
                if new_data.ndim > 1:  # More than one channel in data set.
                    inv_index_mask = np.expand_dims(
                        np.invert(index_mask_list[i]), axis=1)
                else:  # Only one channel
                    inv_index_mask = np.invert(index_mask_list[i])

                # Aggregate stddev information
                weights_tmp = inv_index_mask * weight_list[i]
                count += inv_index_mask
                norm_sqr += weights_tmp ** 2
                values = inv_index_mask * ch_neighbour_list[i]
                stddev += weights_tmp * (values - result) ** 2

            # Calculate final stddev
            new_valid_index = (count > 1)
            if stddev.ndim >= 2:
                # If given more than 1 input data array
                new_valid_index = new_valid_index[:, 0]
                for i in range(stddev.shape[-1]):
                    v1 = norm[new_valid_index, i]
                    v2 = norm_sqr[new_valid_index, i]
                    stddev[new_valid_index, i] = np.sqrt(
                        (v1 / (v1 ** 2 - v2)) * stddev[new_valid_index, i])
                    stddev[~new_valid_index, i] = np.NaN
            else:
                # If given single input data array
                v1 = norm[new_valid_index]
                v2 = norm_sqr[new_valid_index]
                stddev[new_valid_index] = np.sqrt(
                    (v1 / (v1 ** 2 - v2)) * stddev[new_valid_index])
                stddev[~new_valid_index] = np.NaN

        # Add fill values
        result[np.invert(result_valid_index)] = fill_value

    # Create full result
    if new_data.ndim > 1:  # More than one channel
        output_raw_shape = ((output_size, new_data.shape[1]))
    else:  # One channel
        output_raw_shape = output_size

    full_result = np.ones(output_raw_shape) * fill_value
    full_result[valid_output_index] = result
    result = full_result

    if with_uncert:  # Add fill values for uncertainty
        full_stddev = np.ones(output_raw_shape) * np.nan
        full_count = np.zeros(output_raw_shape)
        full_stddev[valid_output_index] = stddev
        full_count[valid_output_index] = count
        stddev = full_stddev
        count = full_count

        stddev = stddev.reshape(output_shape)
        count = count.reshape(output_shape)

        if is_masked_data:  # Ignore uncert computation of masks
            stddev = _remask_data(stddev, is_to_be_masked=False)
            count = _remask_data(count, is_to_be_masked=False)

        # Set masks for invalid stddev
        stddev = np.ma.array(stddev, mask=np.isnan(stddev))

    # Reshape resampled data to correct shape
    result = result.reshape(output_shape)

    # Remap mask channels to create masked output
    if is_masked_data:
        result = _remask_data(result)

    # Create masking of fill values
    if use_masked_fill_value:
        result = np.ma.masked_equal(result, fill_value)

    # Set output data type to input data type if relevant
    if conserve_input_data_type:
        result = result.astype(input_data_type)

    if with_uncert:
        if np.ma.isMA(result):
            stddev = np.ma.array(stddev, mask=(result.mask | stddev.mask))
            count = np.ma.array(count, mask=result.mask)
        return result, stddev, count
    else:
        return result


def lonlat2xyz(lons, lats):

    R = 6370997.0
    x_coords = R * da.cos(da.deg2rad(lats)) * da.cos(da.deg2rad(lons))
    y_coords = R * da.cos(da.deg2rad(lats)) * da.sin(da.deg2rad(lons))
    z_coords = R * da.sin(da.deg2rad(lats))

    return da.stack(
        (x_coords.ravel(), y_coords.ravel(), z_coords.ravel()), axis=-1)


def query_no_distance(target_lons, target_lats, valid_output_index,
                      mask=None, valid_input_index=None,
                      neighbours=None, epsilon=None, radius=None,
                      kdtree=None):
    """Query the kdtree. No distances are returned.

    NOTE: Dask array arguments must always come before other keyword arguments
          for `da.blockwise` arguments to work.

    """
    voi = valid_output_index
    shape = voi.shape + (neighbours,)
    voir = voi.ravel()
    if mask is not None:
        mask = mask.ravel()[valid_input_index.ravel()]
    target_lons_valid = target_lons.ravel()[voir]
    target_lats_valid = target_lats.ravel()[voir]

    coords = lonlat2xyz(target_lons_valid, target_lats_valid)
    distance_array, index_array = kdtree.query(
        coords.compute(),
        k=neighbours,
        eps=epsilon,
        distance_upper_bound=radius,
        mask=mask)

    if index_array.ndim == 1:
        index_array = index_array[:, None]

    # KDTree query returns out-of-bounds neighbours as `len(arr)`
    # which is an invalid index, we mask those out so -1 represents
    # invalid values
    # voi is 2D (trows, tcols)
    # index_array is 2D (valid output pixels, neighbours)
    # there are as many Trues in voi as rows in index_array
    good_pixels = index_array < kdtree.n
    res_ia = np.empty(shape, dtype=np.int)
    mask = np.zeros(shape, dtype=np.bool)
    mask[voi, :] = good_pixels
    res_ia[mask] = index_array[good_pixels]
    res_ia[~mask] = -1
    return res_ia


class XArrayResamplerNN(object):
    def __init__(self,
                 source_geo_def,
                 target_geo_def,
                 radius_of_influence,
                 neighbours=1,
                 epsilon=0):
        """

        Parameters
        ----------
        source_geo_def : object
            Geometry definition of source
        target_geo_def : object
            Geometry definition of target
        radius_of_influence : float
            Cut off distance in meters
        neighbours : int, optional
            The number of neigbours to consider for each grid point.
            Default 1. Currently 1 is the only supported number.
        epsilon : float, optional
            Allowed uncertainty in meters. Increasing uncertainty
            reduces execution time

        """
        if DataArray is None:
            raise ImportError("Missing 'xarray' and 'dask' dependencies")

        self.valid_input_index = None
        self.valid_output_index = None
        self.index_array = None
        self.distance_array = None
        self.delayed_kdtree = None
        self.neighbours = neighbours
        self.epsilon = epsilon
        self.source_geo_def = source_geo_def
        self.target_geo_def = target_geo_def
        self.radius_of_influence = radius_of_influence
        assert (self.target_geo_def.ndim == 2), \
            "Target area definition must be 2 dimensions"

    def _create_resample_kdtree(self, chunks=CHUNK_SIZE):
        """Set up kd tree on input"""
        source_lons, source_lats = self.source_geo_def.get_lonlats_dask(
            chunks=chunks)
        valid_input_idx = ((source_lons >= -180) & (source_lons <= 180) &
                           (source_lats <= 90) & (source_lats >= -90))
        input_coords = lonlat2xyz(source_lons, source_lats)
        input_coords = input_coords[valid_input_idx.ravel(), :]

        # Build kd-tree on input
        input_coords = input_coords.astype(np.float)
        delayed_kdtree = dask.delayed(KDTree, pure=True)(input_coords)
        return valid_input_idx, delayed_kdtree

    def query_resample_kdtree(self,
                              resample_kdtree,
                              tlons,
                              tlats,
                              valid_oi,
                              mask):
        """Query kd-tree on slice of target coordinates."""
        if mask is None:
            args = tuple()
        else:
            ndims = self.source_geo_def.ndim
            dims = 'mn'[:ndims]
            args = (mask, dims, self.valid_input_index, dims)
<<<<<<< HEAD
        # res.shape = rows, cols, neighbours
        # j=rows, i=cols, k=neighbours, m=source rows, n=source cols
        res = da.atop(query_no_distance, 'jik', tlons, 'ji', tlats, 'ji',
                      valid_oi, 'ji', *args, kdtree=resample_kdtree,
                      neighbours=self.neighbours, epsilon=self.epsilon,
                      radius=self.radius_of_influence, dtype=np.int,
                      new_axes={'k': self.neighbours}, concatenate=True)
=======
        # res.shape = rows, cols, neighbors
        # j=rows, i=cols, k=neighbors, m=source rows, n=source cols
        res = blockwise(query_no_distance, 'jik', tlons, 'ji', tlats, 'ji',
                        valid_oi, 'ji', *args, kdtree=resample_kdtree,
                        neighbours=self.neighbours, epsilon=self.epsilon,
                        radius=self.radius_of_influence, dtype=np.int,
                        new_axes={'k': self.neighbours}, concatenate=True)
>>>>>>> 2c829e17
        return res, None

    def get_neighbour_info(self, mask=None):
        """Return neighbour info.

        Returns
        -------
        (valid_input_index, valid_output_index,
        index_array, distance_array) : tuple of numpy arrays
            Neighbour resampling info

        """
        if self.source_geo_def.size < self.neighbours:
            warnings.warn('Searching for %s neighbours in %s data points' %
                          (self.neighbours, self.source_geo_def.size))

        # Create kd-tree
        chunks = mask.chunks if mask is not None else CHUNK_SIZE
        valid_input_idx, resample_kdtree = self._create_resample_kdtree(
            chunks=chunks)
        self.valid_input_index = valid_input_idx
        self.delayed_kdtree = resample_kdtree

        target_lons, target_lats = self.target_geo_def.get_lonlats_dask()
        valid_output_idx = ((target_lons >= -180) & (target_lons <= 180) &
                            (target_lats <= 90) & (target_lats >= -90))

        if mask is not None:
            assert (mask.shape == self.source_geo_def.shape), \
                "'mask' must be the same shape as the source geo definition"
            mask = mask.data
        index_arr, distance_arr = self.query_resample_kdtree(
            resample_kdtree, target_lons, target_lats, valid_output_idx, mask)

        self.valid_output_index, self.index_array = valid_output_idx, index_arr
        self.distance_array = distance_arr

        return (self.valid_input_index,
                self.valid_output_index,
                self.index_array,
                self.distance_array)

    def get_sample_from_neighbour_info(self, data, fill_value=np.nan):
        """Get the pixels matching the target area.

        This method should work for any dimensionality of the provided data
        array as long as the geolocation dimensions match in size and name in
        ``data.dims``. Where source area definition are `AreaDefinition`
        objects the corresponding dimensions in the data should be
        ``('y', 'x')``.

        This method also attempts to preserve chunk sizes of dask arrays,
        but does require loading/sharing the fully computed source data before
        it can actually compute the values to write to the destination array.
        This can result in large memory usage for large source data arrays,
        but is a necessary evil until fancier indexing is supported by dask
        and/or pykdtree.

        Args:
            data (dask.array.Array): Source data pixels to sample
            fill_value (float): Output fill value when no source data is
                near the target pixel. When omitted, if the input data is an
                integer array then the maximum value for that integer type is
                used, but otherwise, NaN is used and can be detected in the
                result with ``res.isnull()``.

        Returns:
            dask.array.Array: The resampled array. The dtype of the array will
                be the same as the input data. Pixels with no matching data from
                the input array will be filled (see the `fill_value` parameter
                description above).
        """
        if fill_value is not None and np.isnan(fill_value) and \
                np.issubdtype(data.dtype, np.integer):
            fill_value = _get_fill_mask_value(data.dtype)
            logger.warning("Fill value incompatible with integer data "
                           "using {:d} instead.".format(fill_value))

        # Convert from multiple neighbour shape to 1 neighbour
        ia = self.index_array
        vii = self.valid_input_index

        if isinstance(self.source_geo_def, geometry.SwathDefinition):
            # could be 1D or 2D
            src_geo_dims = self.source_geo_def.lons.dims
        else:
            # assume AreaDefinitions and everything else are 2D with 'y', 'x'
            src_geo_dims = ('y', 'x')
        dst_geo_dims = ('y', 'x')
        # verify that source dims are the same between geo and data
        data_geo_dims = tuple(d for d in data.dims if d in src_geo_dims)
        assert (data_geo_dims == src_geo_dims), \
            "Data dimensions do not match source area dimensions"
        # verify that the dims are next to each other
        first_dim_idx = data.dims.index(src_geo_dims[0])
        num_dims = len(src_geo_dims)
        assert (data.dims[first_dim_idx:first_dim_idx + num_dims] ==
                data_geo_dims), "Data's geolocation dimensions are not " \
                                "consecutive."

        # FIXME: Can't include coordinates whose dimensions depend on the geo
        #        dims either
        def contain_coords(var, coord_list):
            return bool(set(coord_list).intersection(set(var.dims)))

        def _my_index(index_arr, vii, data_arr, vii_slices=None,
                      ia_slices=None, fill_value=np.nan):
            vii_slices = tuple(
                x if x is not None else vii.ravel() for x in vii_slices)
            mask_slices = tuple(
                x if x is not None else (index_arr == -1) for x in ia_slices)
            ia_slices = tuple(
                x if x is not None else index_arr for x in ia_slices)
            res = data_arr[vii_slices][ia_slices]
            res[mask_slices] = fill_value
            return res

        coords = {c: c_var for c, c_var in data.coords.items()
                  if not contain_coords(c_var, src_geo_dims + dst_geo_dims)}
        try:
            coord_x, coord_y = self.target_geo_def.get_proj_vectors_dask()
            coords['y'] = coord_y
            coords['x'] = coord_x
        except AttributeError:
            logger.debug("No geo coordinates created")

        # shape of the source data after we flatten the geo dimensions
        flat_src_shape = []
        # slice objects to index in to the source data
        vii_slices = []
        ia_slices = []
        # whether we have seen the geo dims in our analysis
        geo_handled = False
        # dimension indexes for da.blockwise
        src_adims = []
        flat_adim = []
        # map source dimension name to dimension number for da.blockwise
        src_dim_to_ind = {}
        # destination array dimension indexes for da.blockwise
        dst_dims = []
        for i, dim in enumerate(data.dims):
            src_dim_to_ind[dim] = i
            if dim in src_geo_dims and not geo_handled:
                flat_src_shape.append(-1)
                vii_slices.append(None)  # mark for replacement
                ia_slices.append(None)  # mark for replacement
                flat_adim.append(i)
                src_adims.append(i)
                dst_dims.extend(dst_geo_dims)
                geo_handled = True
            elif dim not in src_geo_dims:
                flat_src_shape.append(data.sizes[dim])
                vii_slices.append(slice(None))
                ia_slices.append(slice(None))
                src_adims.append(i)
                dst_dims.append(dim)
        # map destination dimension names to blockwise dimension indexes
        dst_dim_to_ind = src_dim_to_ind.copy()
        dst_dim_to_ind['y'] = i + 1
        dst_dim_to_ind['x'] = i + 2
        dst_dims.append('neighbour_dim')
        dst_dim_to_ind['neighbour_dim'] = i + 3

        new_data = data.data.reshape(flat_src_shape)
        vii = vii.ravel()
        dst_adims = [dst_dim_to_ind[dim] for dim in dst_dims]
        ia_adims = [dst_dim_to_ind[dim] for dim in dst_geo_dims]
<<<<<<< HEAD
        ia_adims.append(ia_adims[-1] + 1)
        # FUTURE: when we allow more than one neighbour we need to add
        #         the new axis to atop:
        #         `new_axes={neighbour_dim: self.neighbours}`
        # FUTURE: if/when dask can handle index arrays that are dask arrays
        #         then we can avoid all of this complicated atop stuff
=======
        # FUTURE: when we allow more than one neighbor add neighbors dimension
        # dst_adims.append(neighbors_dim)
        # ia_adims.append(neighbors_dim)
        # FUTURE: when we allow more than one neighbor we need to add
        #         the new axis to blockwise:
        #         `new_axes={neighbor_dim: self.neighbors}`
        # FUTURE: if/when dask can handle index arrays that are dask arrays
        #         then we can avoid all of this complicated blockwise stuff
>>>>>>> 2c829e17
        res = blockwise(_my_index, dst_adims,
                        ia, ia_adims,
                        vii, flat_adim,
                        new_data, src_adims,
                        vii_slices=vii_slices, ia_slices=ia_slices,
                        fill_value=fill_value,
                        dtype=new_data.dtype, concatenate=True)
<<<<<<< HEAD
        # new_axes={'neighbour_dim': self.neighbours})
=======
>>>>>>> 2c829e17
        res = DataArray(res, dims=dst_dims, coords=coords,
                        attrs=deepcopy(data.attrs))

        return res


def _get_fill_mask_value(data_dtype):
    """Return the maximum value of dtype."""
    if issubclass(data_dtype.type, np.floating):
        fill_value = np.finfo(data_dtype.type).max
    elif issubclass(data_dtype.type, np.integer):
        fill_value = np.iinfo(data_dtype.type).max
    else:
        raise TypeError('Type %s is unsupported for masked fill values' %
                        data_dtype.type)
    return fill_value


def _remask_data(data, is_to_be_masked=True):
    """Interprets half the array as mask for the other half"""

    channels = data.shape[-1]
    if is_to_be_masked:
        mask = data[..., (channels // 2):]
        # All pixels affected by masked pixels are masked out
        mask = (mask != 0)
        data = np.ma.array(data[..., :(channels // 2)], mask=mask)
    else:
        data = data[..., :(channels // 2)]

    if data.shape[-1] == 1:
        data = data.reshape(data.shape[:-1])
    return data<|MERGE_RESOLUTION|>--- conflicted
+++ resolved
@@ -1018,15 +1018,6 @@
             ndims = self.source_geo_def.ndim
             dims = 'mn'[:ndims]
             args = (mask, dims, self.valid_input_index, dims)
-<<<<<<< HEAD
-        # res.shape = rows, cols, neighbours
-        # j=rows, i=cols, k=neighbours, m=source rows, n=source cols
-        res = da.atop(query_no_distance, 'jik', tlons, 'ji', tlats, 'ji',
-                      valid_oi, 'ji', *args, kdtree=resample_kdtree,
-                      neighbours=self.neighbours, epsilon=self.epsilon,
-                      radius=self.radius_of_influence, dtype=np.int,
-                      new_axes={'k': self.neighbours}, concatenate=True)
-=======
         # res.shape = rows, cols, neighbors
         # j=rows, i=cols, k=neighbors, m=source rows, n=source cols
         res = blockwise(query_no_distance, 'jik', tlons, 'ji', tlats, 'ji',
@@ -1034,7 +1025,6 @@
                         neighbours=self.neighbours, epsilon=self.epsilon,
                         radius=self.radius_of_influence, dtype=np.int,
                         new_axes={'k': self.neighbours}, concatenate=True)
->>>>>>> 2c829e17
         return res, None
 
     def get_neighbour_info(self, mask=None):
@@ -1202,23 +1192,12 @@
         vii = vii.ravel()
         dst_adims = [dst_dim_to_ind[dim] for dim in dst_dims]
         ia_adims = [dst_dim_to_ind[dim] for dim in dst_geo_dims]
-<<<<<<< HEAD
         ia_adims.append(ia_adims[-1] + 1)
         # FUTURE: when we allow more than one neighbour we need to add
         #         the new axis to atop:
         #         `new_axes={neighbour_dim: self.neighbours}`
         # FUTURE: if/when dask can handle index arrays that are dask arrays
         #         then we can avoid all of this complicated atop stuff
-=======
-        # FUTURE: when we allow more than one neighbor add neighbors dimension
-        # dst_adims.append(neighbors_dim)
-        # ia_adims.append(neighbors_dim)
-        # FUTURE: when we allow more than one neighbor we need to add
-        #         the new axis to blockwise:
-        #         `new_axes={neighbor_dim: self.neighbors}`
-        # FUTURE: if/when dask can handle index arrays that are dask arrays
-        #         then we can avoid all of this complicated blockwise stuff
->>>>>>> 2c829e17
         res = blockwise(_my_index, dst_adims,
                         ia, ia_adims,
                         vii, flat_adim,
@@ -1226,10 +1205,7 @@
                         vii_slices=vii_slices, ia_slices=ia_slices,
                         fill_value=fill_value,
                         dtype=new_data.dtype, concatenate=True)
-<<<<<<< HEAD
         # new_axes={'neighbour_dim': self.neighbours})
-=======
->>>>>>> 2c829e17
         res = DataArray(res, dims=dst_dims, coords=coords,
                         attrs=deepcopy(data.attrs))
 
