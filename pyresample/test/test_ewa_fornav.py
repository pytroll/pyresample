--- conflicted
+++ resolved
@@ -16,10 +16,6 @@
 # You should have received a copy of the GNU General Public License
 # along with this program.  If not, see <http://www.gnu.org/licenses/>.
 """Test EWA fornav module."""
-<<<<<<< HEAD
-=======
-import sys
->>>>>>> 205bcf6b
 import logging
 import numpy as np
 import unittest
@@ -31,12 +27,7 @@
     """Test fornav resampling functions."""
 
     def test_fornav_swath_larger(self):
-<<<<<<< HEAD
         """Test that a swath larger than the output grid fills the entire grid."""
-=======
-        """Test that a swath larger than the output grid fills the entire
-        grid."""
->>>>>>> 205bcf6b
         from pyresample.ewa import _fornav
         swath_shape = (1600, 3200)
         data_type = np.float32
@@ -151,8 +142,7 @@
     """Test the function wrapping the lower-level fornav code."""
 
     def test_fornav_swath_larger_float32(self):
-        """Test that a swath larger than the output grid fills the entire
-        grid."""
+        """Test that a swath larger than the output grid fills the entire grid."""
         from pyresample.ewa import fornav
         swath_shape = (1600, 3200)
         data_type = np.float32
@@ -177,22 +167,4 @@
         # The swath was all 1s so there shouldn't be any non-1 values in the
         # output except outside the swath
         self.assertTrue(((out == 1) | np.isnan(out)).all(),
-<<<<<<< HEAD
-                        msg="Unexpected interpolation values were returned")
-=======
-                        msg="Unexpected interpolation values were returned")
-
-
-def suite():
-    """The test suite."""
-    loader = unittest.TestLoader()
-    mysuite = unittest.TestSuite()
-    mysuite.addTest(loader.loadTestsFromTestCase(TestFornav))
-    mysuite.addTest(loader.loadTestsFromTestCase(TestFornavWrapper))
-
-    return mysuite
-
-
-if __name__ == '__main__':
-    unittest.main()
->>>>>>> 205bcf6b
+                        msg="Unexpected interpolation values were returned")