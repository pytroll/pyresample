--- conflicted
+++ resolved
@@ -610,26 +610,7 @@
     assert res.shape == (3, 8, 6)
 
 
-<<<<<<< HEAD
-@mock.patch('pyresample.gradient.da')
-def test_concatenate_chunks_stack_calls(dask_da):
-    """Test that stacking is called the correct times in chunk concatenation."""
-    from pyresample.gradient import _concatenate_chunks
-
-    chunks = {(0, 0): [np.ones((1, 5, 4)), np.zeros((1, 5, 4))],
-              (1, 0): [np.zeros((1, 5, 2))],
-              (1, 1): [np.full((1, 3, 2), 0.5)],
-              (0, 1): [np.full((1, 3, 4), -1)]}
-    _ = _concatenate_chunks(chunks)
-    dask_da.stack.assert_called_once_with(chunks[(0, 0)], axis=-1)
-    dask_da.nanmax.assert_called_once()
-    assert 'axis=2' in str(dask_da.concatenate.mock_calls[-1])
-
-
 class TestGradientCython:
-=======
-class TestGradientCython():
->>>>>>> bd21270e
     """Test the core gradient features."""
 
     def setup_method(self):
