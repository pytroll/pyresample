#!/usr/bin/env python
# -*- coding: utf-8 -*-
# pyresample, Resampling of remote sensing image data in python
#
# Copyright (C) 2010-2020 Pyresample developers
#
# This program is free software: you can redistribute it and/or modify it under
# the terms of the GNU Lesser General Public License as published by the Free
# Software Foundation, either version 3 of the License, or (at your option) any
# later version.
#
# This program is distributed in the hope that it will be useful, but WITHOUT
# ANY WARRANTY; without even the implied warranty of MERCHANTABILITY or FITNESS
# FOR A PARTICULAR PURPOSE.  See the GNU Lesser General Public License for more
# details.
#
# You should have received a copy of the GNU Lesser General Public License
# along with this program.  If not, see <http://www.gnu.org/licenses/>.
"""Test the geometry objects."""
import random
import sys
import unittest
from unittest.mock import MagicMock, patch

import dask.array as da
import numpy as np
import pyproj
import pytest
import xarray as xr
from pyproj import CRS

from pyresample import geo_filter, geometry, parse_area_file
from pyresample.geometry import (
    IncompatibleAreas,
    combine_area_extents_vertical,
    concatenate_area_defs,
)
from pyresample.test.utils import catch_warnings


class Test(unittest.TestCase):
    """Unit testing the geometry and geo_filter modules."""

    def test_lonlat_precomp(self):
        """Test the lonlat precomputation."""
        area_def = geometry.AreaDefinition('areaD', 'Europe (3km, HRV, VTC)', 'areaD',
                                           {'a': '6378144.0',
                                            'b': '6356759.0',
                                            'lat_0': '50.00',
                                            'lat_ts': '50.00',
                                            'lon_0': '8.00',
                                            'proj': 'stere'},
                                           800,
                                           800,
                                           [-1370912.72,
                                               -909968.64000000001,
                                               1029087.28,
                                               1490031.3600000001])
        lons, lats = area_def.get_lonlats()
        lon, lat = area_def.get_lonlat(400, 400)
        self.assertAlmostEqual(lon, 5.5028467120975835,
                               msg='lon retrieval from precomputated grid failed')
        self.assertAlmostEqual(lat, 52.566998432390619,
                               msg='lat retrieval from precomputated grid failed')

    def test_cartesian(self):
        """Test getting the cartesian coordinates."""
        area_def = geometry.AreaDefinition('areaD', 'Europe (3km, HRV, VTC)', 'areaD',
                                           {'a': '6378144.0',
                                            'b': '6356759.0',
                                            'lat_0': '50.00',
                                            'lat_ts': '50.00',
                                            'lon_0': '8.00',
                                            'proj': 'stere'},
                                           800,
                                           800,
                                           [-1370912.72,
                                               -909968.64000000001,
                                               1029087.28,
                                               1490031.3600000001])
        cart_coords = area_def.get_cartesian_coords()
        exp = 5872039989466.8457031
        self.assertTrue((cart_coords.sum() - exp) < 1e-7 * exp,
                        msg='Calculation of cartesian coordinates failed')

    def test_cartopy_crs(self):
        """Test conversion from area definition to cartopy crs."""
        europe = geometry.AreaDefinition(area_id='areaD',
                                         description='Europe (3km, HRV, VTC)',
                                         proj_id='areaD',
                                         projection={'a': '6378144.0',
                                                     'b': '6356759.0',
                                                     'lat_0': '50.00',
                                                     'lat_ts': '50.00',
                                                     'lon_0': '8.00',
                                                     'proj': 'stere'},
                                         width=800, height=800,
                                         area_extent=[-1370912.72,
                                                      -909968.64000000001,
                                                      1029087.28,
                                                      1490031.3600000001])
        seviri = geometry.AreaDefinition(area_id='seviri',
                                         description='SEVIRI HRIT like (flipped, south up)',
                                         proj_id='seviri',
                                         projection={'proj': 'geos',
                                                     'lon_0': 0.0,
                                                     'a': 6378169.00,
                                                     'b': 6356583.80,
                                                     'h': 35785831.00,
                                                     'units': 'm'},
                                         width=123, height=123,
                                         area_extent=[5500000, 5500000, -5500000, -5500000])

        for area_def in [europe, seviri]:
            crs = area_def.to_cartopy_crs()

            # Bounds
            self.assertEqual(crs.bounds,
                             (area_def.area_extent[0],
                              area_def.area_extent[2],
                              area_def.area_extent[1],
                              area_def.area_extent[3]))

            # Threshold
            thresh_exp = min(np.fabs(area_def.area_extent[2] - area_def.area_extent[0]),
                             np.fabs(area_def.area_extent[3] - area_def.area_extent[1])) / 100.
            self.assertEqual(crs.threshold, thresh_exp)

        # EPSG projection
        projections = ['+init=EPSG:6932', 'EPSG:6932']
        for projection in projections:
            area = geometry.AreaDefinition(
                area_id='ease-sh-2.0',
                description='25km EASE Grid 2.0 (Southern Hemisphere)',
                proj_id='ease-sh-2.0',
                projection=projection,
                width=123, height=123,
                area_extent=[-40000., -40000., 40000., 40000.])
            area.to_cartopy_crs()

        # Bounds for latlong projection must be specified in radians
        latlong_crs = geometry.AreaDefinition(area_id='latlong',
                                              description='Global regular lat-lon grid',
                                              proj_id='latlong',
                                              projection={'proj': 'latlong', 'lon0': 0},
                                              width=360,
                                              height=180,
                                              area_extent=(-180, -90, 180, 90)).to_cartopy_crs()
<<<<<<< HEAD
        self.assertTrue(np.allclose(latlong_crs.bounds, [-np.pi, np.pi, -np.pi / 2, np.pi / 2]))
=======
        np.testing.assert_allclose(latlong_crs.bounds, [-180, 180, -90, 90])
>>>>>>> e9d632d5

    def test_dump(self):
        """Test exporting area defs."""
        from io import StringIO

        import yaml

        area_def = geometry.AreaDefinition('areaD', 'Europe (3km, HRV, VTC)',
                                           'areaD',
                                           {'a': '6378144.0',
                                            'b': '6356759.0',
                                            'lat_0': '90.00',
                                            'lat_ts': '50.00',
                                            'lon_0': '8.00',
                                            'proj': 'stere'},
                                           800,
                                           800,
                                           [-1370912.72,
                                            -909968.64000000001,
                                            1029087.28,
                                            1490031.3600000001])
        res = yaml.safe_load(area_def.dump())
        expected = yaml.safe_load(('areaD:\n  description: Europe (3km, HRV, VTC)\n'
                                   '  projection:\n    a: 6378144.0\n    b: 6356759.0\n'
                                   '    lat_0: 90.0\n    lat_ts: 50.0\n    lon_0: 8.0\n'
                                   '    proj: stere\n  shape:\n    height: 800\n'
                                   '    width: 800\n  area_extent:\n'
                                   '    lower_left_xy: [-1370912.72, -909968.64]\n'
                                   '    upper_right_xy: [1029087.28, 1490031.36]\n'))

        self.assertEqual(set(res.keys()), set(expected.keys()))
        res = res['areaD']
        expected = expected['areaD']
        self.assertEqual(set(res.keys()), set(expected.keys()))
        self.assertEqual(res['description'], expected['description'])
        self.assertEqual(res['shape'], expected['shape'])
        self.assertEqual(res['area_extent']['lower_left_xy'],
                         expected['area_extent']['lower_left_xy'])
        # pyproj versions may effect how the PROJ is formatted
        for proj_key in ['a', 'lat_0', 'lon_0', 'proj', 'lat_ts']:
            self.assertEqual(res['projection'][proj_key],
                             expected['projection'][proj_key])

        # EPSG
        projections = {
            '+init=epsg:3006': 'init: epsg:3006',
            'EPSG:3006': 'EPSG: 3006',
        }

        for projection, epsg_yaml in projections.items():
            area_def = geometry.AreaDefinition('baws300_sweref99tm', 'BAWS, 300m resolution, sweref99tm',
                                               'sweref99tm',
                                               projection,
                                               4667,
                                               4667,
                                               [-49739, 5954123, 1350361, 7354223])
            res = yaml.safe_load(area_def.dump())
            yaml_string = ('baws300_sweref99tm:\n'
                           '  description: BAWS, 300m resolution, sweref99tm\n'
                           '  projection:\n'
                           '    {epsg}\n'
                           '  shape:\n'
                           '    height: 4667\n'
                           '    width: 4667\n'
                           '  area_extent:\n'
                           '    lower_left_xy: [-49739, 5954123]\n'
                           '    upper_right_xy: [1350361, 7354223]\n'.format(epsg=epsg_yaml))
            expected = yaml.safe_load(yaml_string)
        self.assertDictEqual(res, expected)

        # testing writing to file with file-like object
        sio = StringIO()
        area_def.dump(filename=sio)
        res = yaml.safe_load(sio.getvalue())
        self.assertDictEqual(res, expected)

        # test writing to file with string filename
        with patch('pyresample.geometry.open') as mock_open:
            area_def.dump(filename='area_file.yml')
            mock_open.assert_called_once_with('area_file.yml', 'a')
            mock_open.return_value.__enter__().write.assert_called_once_with(yaml_string)

    def test_parse_area_file(self):
        """Test parsing the are file."""
        expected = geometry.AreaDefinition('areaD', 'Europe (3km, HRV, VTC)',
                                           'areaD',
                                           {'a': '6378144.0',
                                            'b': '6356759.0',
                                            'lat_0': '50.00',
                                            'lat_ts': '50.00',
                                            'lon_0': '8.00',
                                            'proj': 'stere'},
                                           800,
                                           800,
                                           [-1370912.72,
                                            -909968.64000000001,
                                            1029087.28,
                                            1490031.3600000001])
        yaml_str = ('areaD:\n  description: Europe (3km, HRV, VTC)\n'
                    '  projection:\n    a: 6378144.0\n    b: 6356759.0\n'
                    '    lat_0: 50.0\n    lat_ts: 50.0\n    lon_0: 8.0\n'
                    '    proj: stere\n  shape:\n    height: 800\n'
                    '    width: 800\n  area_extent:\n'
                    '    lower_left_xy: [-1370912.72, -909968.64]\n'
                    '    upper_right_xy: [1029087.28, 1490031.36]\n')
        area_def = parse_area_file(yaml_str, 'areaD')[0]
        self.assertEqual(area_def, expected)

        # EPSG
        projections = {
            '+init=epsg:3006': 'init: epsg:3006',
            'EPSG:3006': 'EPSG: 3006',
        }
        for projection, epsg_yaml in projections.items():
            expected = geometry.AreaDefinition('baws300_sweref99tm', 'BAWS, 300m resolution, sweref99tm',
                                               'sweref99tm',
                                               projection,
                                               4667,
                                               4667,
                                               [-49739, 5954123, 1350361, 7354223])
            yaml_str = ('baws300_sweref99tm:\n'
                        '  description: BAWS, 300m resolution, sweref99tm\n'
                        '  projection:\n'
                        '    {epsg}\n'
                        '  shape:\n'
                        '    height: 4667\n'
                        '    width: 4667\n'
                        '  area_extent:\n'
                        '    lower_left_xy: [-49739, 5954123]\n'
                        '    upper_right_xy: [1350361, 7354223]'.format(epsg=epsg_yaml))
            area_def = parse_area_file(yaml_str, 'baws300_sweref99tm')[0]
            self.assertEqual(area_def, expected)

    def test_base_type(self):
        """Test the base type."""
        lons1 = np.arange(-135., +135, 50.)
        lats = np.ones_like(lons1) * 70.

        # Test dtype is preserved without longitude wrapping
        basedef = geometry.BaseDefinition(lons1, lats)
        lons, _ = basedef.get_lonlats()
        self.assertEqual(lons.dtype, lons1.dtype,
                         "BaseDefinition did not maintain dtype of longitudes (in:%s out:%s)" %
                         (lons1.dtype, lons.dtype,))

        lons1_ints = lons1.astype('int')
        basedef = geometry.BaseDefinition(lons1_ints, lats)
        lons, _ = basedef.get_lonlats()
        self.assertEqual(lons.dtype, lons1_ints.dtype,
                         "BaseDefinition did not maintain dtype of longitudes (in:%s out:%s)" %
                         (lons1_ints.dtype, lons.dtype,))

        # Test dtype is preserved with automatic longitude wrapping
        lons2 = np.where(lons1 < 0, lons1 + 360, lons1)
        with catch_warnings():
            basedef = geometry.BaseDefinition(lons2, lats)

        lons, _ = basedef.get_lonlats()
        self.assertEqual(lons.dtype, lons2.dtype,
                         "BaseDefinition did not maintain dtype of longitudes (in:%s out:%s)" %
                         (lons2.dtype, lons.dtype,))

        lons2_ints = lons2.astype('int')
        with catch_warnings():
            basedef = geometry.BaseDefinition(lons2_ints, lats)

        lons, _ = basedef.get_lonlats()
        self.assertEqual(lons.dtype, lons2_ints.dtype,
                         "BaseDefinition did not maintain dtype of longitudes (in:%s out:%s)" %
                         (lons2_ints.dtype, lons.dtype,))

    def test_area_hash(self):
        """Test the area hash."""
        area_def = geometry.AreaDefinition('areaD', 'Europe (3km, HRV, VTC)', 'areaD',
                                           {'a': '6378144.0',
                                            'b': '6356759.0',
                                            'lat_0': '50.00',
                                            'lat_ts': '50.00',
                                            'lon_0': '8.00',
                                            'proj': 'stere'},
                                           800,
                                           800,
                                           [-1370912.72,
                                               -909968.64000000001,
                                               1029087.28,
                                               1490031.3600000001])

        self.assertIsInstance(hash(area_def), int)

        area_def = geometry.AreaDefinition('areaD', 'Europe (3km, HRV, VTC)', 'areaD',
                                           {'a': '6378144.0',
                                            'b': '6356759.0',
                                            'lat_ts': '50.00',
                                            'lon_0': '8.00',
                                            'lat_0': '50.00',
                                            'proj': 'stere'},
                                           800,
                                           800,
                                           [-1370912.72,
                                               -909968.64000000001,
                                               1029087.28,
                                               1490031.3600000001])

        self.assertIsInstance(hash(area_def), int)

        area_def = geometry.AreaDefinition('New area', 'Europe', 'areaD',
                                           {'a': '6378144.0',
                                            'b': '6356759.0',
                                            'lat_ts': '50.00',
                                            'lon_0': '8.00',
                                            'lat_0': '50.00',
                                            'proj': 'stere'},
                                           800,
                                           800,
                                           [-1370912.72,
                                               -909968.64000000001,
                                               1029087.28,
                                               1490031.3600000001])

        self.assertIsInstance(hash(area_def), int)

    def test_get_array_hashable(self):
        """Test making the array hashable."""
        arr = np.array([1.2, 1.3, 1.4, 1.5])
        if sys.byteorder == 'little':
            # arr.view(np.uint8)
            reference = np.array([51, 51, 51, 51, 51, 51, 243,
                                  63, 205, 204, 204, 204, 204,
                                  204, 244, 63, 102, 102, 102, 102,
                                  102, 102, 246, 63, 0, 0,
                                  0, 0, 0, 0, 248, 63],
                                 dtype=np.uint8)
        else:
            # on le machines use arr.byteswap().view(np.uint8)
            reference = np.array([63, 243, 51, 51, 51, 51, 51,
                                  51, 63, 244, 204, 204, 204,
                                  204, 204, 205, 63, 246, 102, 102,
                                  102, 102, 102, 102, 63, 248,
                                  0, 0, 0, 0, 0, 0],
                                 dtype=np.uint8)

        np.testing.assert_allclose(reference,
                                   geometry.get_array_hashable(arr))

        try:
            import xarray as xr
        except ImportError:
            pass
        else:
            xrarr = xr.DataArray(arr)
            np.testing.assert_allclose(reference,
                                       geometry.get_array_hashable(arr))

            xrarr.attrs['hash'] = 42
            self.assertEqual(geometry.get_array_hashable(xrarr),
                             xrarr.attrs['hash'])

    def test_swath_hash(self):
        """Test swath hash."""
        lons = np.array([1.2, 1.3, 1.4, 1.5])
        lats = np.array([65.9, 65.86, 65.82, 65.78])
        swath_def = geometry.SwathDefinition(lons, lats)

        self.assertIsInstance(hash(swath_def), int)

    def test_swath_hash_dask(self):
        """Test hashing SwathDefinitions with dask arrays underneath."""
        lons = np.array([1.2, 1.3, 1.4, 1.5])
        lats = np.array([65.9, 65.86, 65.82, 65.78])
        dalons = da.from_array(lons, chunks=1000)
        dalats = da.from_array(lats, chunks=1000)
        swath_def = geometry.SwathDefinition(dalons, dalats)
        self.assertIsInstance(hash(swath_def), int)

    def test_swath_hash_xarray(self):
        """Test hashing SwathDefinitions with DataArrays underneath."""
        lons = np.array([1.2, 1.3, 1.4, 1.5])
        lats = np.array([65.9, 65.86, 65.82, 65.78])
        xrlons = xr.DataArray(lons)
        xrlats = xr.DataArray(lats)
        swath_def = geometry.SwathDefinition(xrlons, xrlats)
        self.assertIsInstance(hash(swath_def), int)

    def test_swath_hash_xarray_with_dask(self):
        """Test hashing SwathDefinitions with DataArrays:dask underneath."""
        lons = np.array([1.2, 1.3, 1.4, 1.5])
        lats = np.array([65.9, 65.86, 65.82, 65.78])
        dalons = da.from_array(lons, chunks=1000)
        dalats = da.from_array(lats, chunks=1000)
        xrlons = xr.DataArray(dalons)
        xrlats = xr.DataArray(dalats)
        swath_def = geometry.SwathDefinition(xrlons, xrlats)
        self.assertIsInstance(hash(swath_def), int)

    def test_area_equal(self):
        """Test areas equality."""
        area_def = geometry.AreaDefinition('areaD', 'Europe (3km, HRV, VTC)', 'areaD',
                                           {'a': '6378144.0',
                                            'b': '6356759.0',
                                            'lat_0': '50.00',
                                            'lat_ts': '50.00',
                                            'lon_0': '8.00',
                                            'proj': 'stere'},
                                           800,
                                           800,
                                           [-1370912.72,
                                               -909968.64000000001,
                                               1029087.28,
                                               1490031.3600000001])
        area_def2 = geometry.AreaDefinition('areaD', 'Europe (3km, HRV, VTC)', 'areaD',
                                            {'a': '6378144.0',
                                             'b': '6356759.0',
                                             'lat_0': '50.00',
                                             'lat_ts': '50.00',
                                             'lon_0': '8.00',
                                             'proj': 'stere'},
                                            800,
                                            800,
                                            [-1370912.72,
                                                -909968.64000000001,
                                                1029087.28,
                                                1490031.3600000001])
        self.assertFalse(
            area_def != area_def2, 'area_defs are not equal as expected')

    def test_not_area_equal(self):
        """Test areas inequality."""
        area_def = geometry.AreaDefinition('areaD', 'Europe (3km, HRV, VTC)', 'areaD',
                                           {'a': '6378144.0',
                                            'b': '6356759.0',
                                            'lat_0': '50.00',
                                            'lat_ts': '50.00',
                                            'lon_0': '8.00',
                                            'proj': 'stere'},
                                           800,
                                           800,
                                           [-1370912.72,
                                               -909968.64000000001,
                                               1029087.28,
                                               1490031.3600000001])

        msg_area = geometry.AreaDefinition('msg_full', 'Full globe MSG image 0 degrees',
                                           'msg_full',
                                           {'a': '6378169.0',
                                            'b': '6356584.0',
                                            'h': '35785831.0',
                                            'lon_0': '0',
                                            'proj': 'geos'},
                                           3712,
                                           3712,
                                           [-5568742.4000000004,
                                               -5568742.4000000004,
                                               5568742.4000000004,
                                               5568742.4000000004]
                                           )
        self.assertFalse(
            area_def == msg_area, 'area_defs are not expected to be equal')
        self.assertFalse(
            area_def == "area", 'area_defs are not expected to be equal')

    def test_swath_equal_area(self):
        """Test equality swath area."""
        area_def = geometry.AreaDefinition('areaD', 'Europe (3km, HRV, VTC)', 'areaD',
                                           {'a': '6378144.0',
                                            'b': '6356759.0',
                                            'lat_0': '50.00',
                                            'lat_ts': '50.00',
                                            'lon_0': '8.00',
                                            'proj': 'stere'},
                                           800,
                                           800,
                                           [-1370912.72,
                                               -909968.64000000001,
                                               1029087.28,
                                               1490031.3600000001])

        swath_def = geometry.SwathDefinition(*area_def.get_lonlats())

        self.assertFalse(
            swath_def != area_def, "swath_def and area_def should be equal")

        area_def = geometry.AreaDefinition('areaD', 'Europe (3km, HRV, VTC)', 'areaD',
                                           {'a': '6378144.0',
                                            'b': '6356759.0',
                                            'lat_0': '50.00',
                                            'lat_ts': '50.00',
                                            'lon_0': '8.00',
                                            'proj': 'stere'},
                                           800,
                                           800,
                                           [-1370912.72,
                                               -909968.64000000001,
                                               1029087.28,
                                               1490031.3600000001])

        self.assertFalse(
            area_def != swath_def, "swath_def and area_def should be equal")

    def test_swath_not_equal_area(self):
        """Test inequality swath area."""
        area_def = geometry.AreaDefinition('areaD', 'Europe (3km, HRV, VTC)', 'areaD',
                                           {'a': '6378144.0',
                                            'b': '6356759.0',
                                            'lat_0': '50.00',
                                            'lat_ts': '50.00',
                                            'lon_0': '8.00',
                                            'proj': 'stere'},
                                           800,
                                           800,
                                           [-1370912.72,
                                               -909968.64000000001,
                                               1029087.28,
                                               1490031.3600000001])

        lons = np.array([1.2, 1.3, 1.4, 1.5])
        lats = np.array([65.9, 65.86, 65.82, 65.78])
        swath_def = geometry.SwathDefinition(lons, lats)

        self.assertFalse(
            swath_def == area_def, "swath_def and area_def should be different")

        area_def = geometry.AreaDefinition('areaD', 'Europe (3km, HRV, VTC)', 'areaD',
                                           {'a': '6378144.0',
                                            'b': '6356759.0',
                                            'lat_0': '50.00',
                                            'lat_ts': '50.00',
                                            'lon_0': '8.00',
                                            'proj': 'stere'},
                                           800,
                                           800,
                                           [-1370912.72,
                                               -909968.64000000001,
                                               1029087.28,
                                               1490031.3600000001])

        self.assertFalse(
            area_def == swath_def, "swath_def and area_def should be different")

    def test_grid_filter_valid(self):
        """Test valid grid filtering."""
        lons = np.array([-170, -30, 30, 170])
        lats = np.array([20, -40, 50, -80])
        swath_def = geometry.SwathDefinition(lons, lats)
        filter_area = geometry.AreaDefinition('test', 'test', 'test',
                                              {'proj': 'eqc', 'lon_0': 0.0,
                                                  'lat_0': 0.0},
                                              8, 8,
                                              (-20037508.34, -10018754.17, 20037508.34, 10018754.17))
        filter = np.array([[1, 1, 1, 1, 0, 0, 0, 0],
                           [1, 1, 1, 1, 0, 0, 0, 0],
                           [1, 1, 1, 1, 0, 0, 0, 0],
                           [1, 1, 1, 1, 0, 0, 0, 0],
                           [0, 0, 0, 0, 1, 1, 1, 1],
                           [0, 0, 0, 0, 1, 1, 1, 1],
                           [0, 0, 0, 0, 1, 1, 1, 1],
                           [0, 0, 0, 0, 1, 1, 1, 1],
                           ])
        grid_filter = geo_filter.GridFilter(filter_area, filter)
        valid_index = grid_filter.get_valid_index(swath_def)
        expected = np.array([1, 0, 0, 1])
        self.assertTrue(
            np.array_equal(valid_index, expected), 'Failed to find grid filter')

    def test_grid_filter(self):
        """Test filtering a grid."""
        lons = np.array([-170, -30, 30, 170])
        lats = np.array([20, -40, 50, -80])
        swath_def = geometry.SwathDefinition(lons, lats)
        data = np.array([1, 2, 3, 4])
        filter_area = geometry.AreaDefinition('test', 'test', 'test',
                                              {'proj': 'eqc', 'lon_0': 0.0,
                                                  'lat_0': 0.0},
                                              8, 8,
                                              (-20037508.34, -10018754.17, 20037508.34, 10018754.17))
        filter = np.array([[1, 1, 1, 1, 0, 0, 0, 0],
                           [1, 1, 1, 1, 0, 0, 0, 0],
                           [1, 1, 1, 1, 0, 0, 0, 0],
                           [1, 1, 1, 1, 0, 0, 0, 0],
                           [0, 0, 0, 0, 1, 1, 1, 1],
                           [0, 0, 0, 0, 1, 1, 1, 1],
                           [0, 0, 0, 0, 1, 1, 1, 1],
                           [0, 0, 0, 0, 1, 1, 1, 1],
                           ])
        grid_filter = geo_filter.GridFilter(filter_area, filter)
        swath_def_f, data_f = grid_filter.filter(swath_def, data)
        expected = np.array([1, 4])
        self.assertTrue(
            np.array_equal(data_f, expected), 'Failed grid filtering data')
        expected_lons = np.array([-170, 170])
        expected_lats = np.array([20, -80])
        self.assertTrue(np.array_equal(swath_def_f.lons[:], expected_lons) and
                        np.array_equal(swath_def_f.lats[:], expected_lats),
                        'Failed finding grid filtering lon lats')

    def test_grid_filter2D(self):
        """Test filtering a 2D grid."""
        lons = np.array([[-170, -30, 30, 170],
                         [-170, -30, 30, 170]])
        lats = np.array([[20, -40, 50, -80],
                         [25, -35, 55, -75]])
        swath_def = geometry.SwathDefinition(lons, lats)
        data1 = np.ones((2, 4))
        data2 = np.ones((2, 4)) * 2
        data3 = np.ones((2, 4)) * 3
        data = np.dstack((data1, data2, data3))
        filter_area = geometry.AreaDefinition('test', 'test', 'test',
                                              {'proj': 'eqc', 'lon_0': 0.0,
                                                  'lat_0': 0.0},
                                              8, 8,
                                              (-20037508.34, -10018754.17, 20037508.34, 10018754.17))
        filter = np.array([[1, 1, 1, 1, 0, 0, 0, 0],
                           [1, 1, 1, 1, 0, 0, 0, 0],
                           [1, 1, 1, 1, 0, 0, 0, 0],
                           [1, 1, 1, 1, 0, 0, 0, 0],
                           [0, 0, 0, 0, 1, 1, 1, 1],
                           [0, 0, 0, 0, 1, 1, 1, 1],
                           [0, 0, 0, 0, 1, 1, 1, 1],
                           [0, 0, 0, 0, 1, 1, 1, 1],
                           ])
        grid_filter = geo_filter.GridFilter(filter_area, filter, nprocs=2)
        swath_def_f, data_f = grid_filter.filter(swath_def, data)
        expected = np.array([[1, 2, 3], [1, 2, 3], [1, 2, 3], [1, 2, 3]])
        self.assertTrue(
            np.array_equal(data_f, expected), 'Failed 2D grid filtering data')
        expected_lons = np.array([-170, 170, -170, 170])
        expected_lats = np.array([20, -80, 25, -75])
        self.assertTrue(np.array_equal(swath_def_f.lons[:], expected_lons) and
                        np.array_equal(swath_def_f.lats[:], expected_lats),
                        'Failed finding 2D grid filtering lon lats')

    def test_boundary(self):
        """Test getting the boundary."""
        area_def = geometry.AreaDefinition('areaD', 'Europe (3km, HRV, VTC)', 'areaD',
                                           {'a': '6378144.0',
                                            'b': '6356759.0',
                                            'lat_0': '50.00',
                                            'lat_ts': '50.00',
                                            'lon_0': '8.00',
                                            'proj': 'stere'},
                                           10,
                                           10,
                                           [-1370912.72,
                                               -909968.64000000001,
                                               1029087.28,
                                               1490031.3600000001])
        proj_x_boundary, proj_y_boundary = area_def.projection_x_coords, area_def.projection_y_coords
        expected_x = np.array([-1250912.72, -1010912.72, -770912.72,
                               -530912.72, -290912.72, -50912.72, 189087.28,
                               429087.28, 669087.28, 909087.28])
        expected_y = np.array([1370031.36, 1130031.36, 890031.36, 650031.36,
                               410031.36, 170031.36, -69968.64, -309968.64,
                               -549968.64, -789968.64])
        self.assertTrue(np.allclose(proj_x_boundary, expected_x),
                        'Failed to find projection x coords')
        self.assertTrue(np.allclose(proj_y_boundary, expected_y),
                        'Failed to find projection y coords')

    def test_area_extent_ll(self):
        """Test getting the lower left area extent."""
        area_def = geometry.AreaDefinition('areaD', 'Europe (3km, HRV, VTC)', 'areaD',
                                           {'a': '6378144.0',
                                            'b': '6356759.0',
                                            'lat_0': '50.00',
                                            'lat_ts': '50.00',
                                            'lon_0': '8.00',
                                            'proj': 'stere'},
                                           10,
                                           10,
                                           [-1370912.72,
                                               -909968.64000000001,
                                               1029087.28,
                                               1490031.3600000001])
        self.assertAlmostEqual(sum(area_def.area_extent_ll),
                               122.06448093539757, 5,
                               'Failed to get lon and lats of area extent')

    def test_latlong_area(self):
        """Test getting lons and lats from an area."""
        area_def = geometry.AreaDefinition('', '', '',
                                           {'proj': 'latlong'},
                                           360, 180,
                                           [-180, -90, 180, 90])
        lons, lats = area_def.get_lonlats()
        self.assertEqual(lons[0, 0], -179.5)
        self.assertEqual(lats[0, 0], 89.5)

    def test_get_array_indices_from_lonlat_mask_actual_values(self):
        """Test that the masked values of get_array_indices_from_lonlat can be valid."""
        from pyresample import get_area_def

        # The area of our source data
        area_id = 'orig'
        area_name = 'Test area'
        proj_id = 'test'
        x_size = 3712
        y_size = 3712
        area_extent = (-5570248.477339745, -5561247.267842293, 5567248.074173927, 5570248.477339745)
        proj_dict = {'a': 6378169.0, 'b': 6356583.8, 'lat_1': 25.,
                     'lat_2': 25., 'lon_0': 0.0, 'proj': 'lcc', 'units': 'm'}
        area_def = get_area_def(area_id,
                                area_name,
                                proj_id,
                                proj_dict,
                                x_size, y_size,
                                area_extent)

        # Choose a point just outside the area
        x, y = area_def.get_array_indices_from_lonlat([33.5], [-40.5])
        assert x.item() == 3723
        assert y.item() == 3746

    def test_lonlat2colrow(self):
        """Test lonlat2colrow."""
        from pyresample import utils
        area_id = 'meteosat_0deg'
        area_name = 'Meteosat 0 degree Service'
        proj_id = 'geos0'
        x_size = 3712
        y_size = 3712
        area_extent = [-5570248.477339261, -5567248.074173444,
                       5567248.074173444, 5570248.477339261]
        proj_dict = {'a': '6378169.00',
                     'b': '6356583.80',
                     'h': '35785831.0',
                     'lon_0': '0.0',
                     'proj': 'geos'}
        area = utils.get_area_def(area_id,
                                  area_name,
                                  proj_id,
                                  proj_dict,
                                  x_size, y_size,
                                  area_extent)

        # Imatra, Wiesbaden
        longitudes = np.array([28.75242, 8.24932])
        latitudes = np.array([61.17185, 50.08258])
        cols__, rows__ = area.get_array_indices_from_lonlat(longitudes, latitudes)

        # test arrays
        cols_expects = np.array([2304, 2040])
        rows_expects = np.array([186, 341])
        np.testing.assert_array_equal(cols__, cols_expects)
        np.testing.assert_array_equal(rows__, rows_expects)

        # test scalars
        lon, lat = (-8.125547604568746, -14.345524111874646)
        self.assertEqual(area.get_array_indices_from_lonlat(lon, lat), (1567, 2375))

    def test_colrow2lonlat(self):
        """Test colrow2lonlat."""
        from pyresample import utils

        # test square, symmetric areadef
        area_id = 'meteosat_0deg'
        area_name = 'Meteosat 0 degree Service'
        proj_id = 'geos0'
        x_size = 3712
        y_size = 3712
        area_extent = [-5570248.477339261, -5567248.074173444,
                       5567248.074173444, 5570248.477339261]
        proj_dict = {'a': '6378169.00',
                     'b': '6356583.80',
                     'h': '35785831.0',
                     'lon_0': '0.0',
                     'proj': 'geos'}
        area = utils.get_area_def(area_id,
                                  area_name,
                                  proj_id,
                                  proj_dict,
                                  x_size, y_size,
                                  area_extent)

        # Imatra, Wiesbaden
        cols = np.array([2304, 2040])
        rows = np.array([186, 341])
        lons__, lats__ = area.colrow2lonlat(cols, rows)

        # test arrays
        lon_expects = np.array([28.77763033, 8.23765962])
        lat_expects = np.array([61.20120556, 50.05836402])
        self.assertTrue(np.allclose(lons__, lon_expects, rtol=0, atol=1e-7))
        self.assertTrue(np.allclose(lats__, lat_expects, rtol=0, atol=1e-7))

        # test scalars
        lon__, lat__ = area.colrow2lonlat(1567, 2375)
        lon_expect = -8.125547604568746
        lat_expect = -14.345524111874646
        self.assertTrue(np.allclose(lon__, lon_expect, rtol=0, atol=1e-7))
        self.assertTrue(np.allclose(lat__, lat_expect, rtol=0, atol=1e-7))

        # test rectangular areadef
        area_id = 'eurol'
        area_name = 'Euro 3.0km area - Europe'
        proj_id = 'eurol'
        x_size = 2560
        y_size = 2048
        area_extent = [-3780000.0, -7644000.0, 3900000.0, -1500000.0]
        proj_dict = {
            'lat_0': 90.0,
            'lon_0': 0.0,
            'lat_ts': 60.0,
            'ellps': 'WGS84',
            'proj': 'stere'}
        area = utils.get_area_def(area_id,
                                  area_name,
                                  proj_id,
                                  proj_dict,
                                  x_size, y_size,
                                  area_extent)

        # Darmstadt, Gibraltar
        cols = np.array([1477, 1069])
        rows = np.array([938, 1513])
        lons__, lats__ = area.colrow2lonlat(cols, rows)

        # test arrays
        lon_expects = np.array([8.597949006575268, -5.404744177829209])
        lat_expects = np.array([49.79024658538765, 36.00540657185169])
        self.assertTrue(np.allclose(lons__, lon_expects, rtol=0, atol=1e-7))
        self.assertTrue(np.allclose(lats__, lat_expects, rtol=0, atol=1e-7))

        # test scalars
        # Selva di Val Gardena
        lon__, lat__ = area.colrow2lonlat(1582, 1049)
        lon_expect = 11.75721385976652
        lat_expect = 46.56384754346095
        self.assertTrue(np.allclose(lon__, lon_expect, rtol=0, atol=1e-7))
        self.assertTrue(np.allclose(lat__, lat_expect, rtol=0, atol=1e-7))

    def test_get_proj_coords_basic(self):
        """Test basic get_proj_coords usage."""
        from pyresample import utils
        area_id = 'test'
        area_name = 'Test area with 2x2 pixels'
        proj_id = 'test'
        x_size = 10
        y_size = 10
        area_extent = [1000000, 0, 1050000, 50000]
        proj_dict = {"proj": 'laea', 'lat_0': '60', 'lon_0': '0', 'a': '6371228.0', 'units': 'm'}
        area_def = utils.get_area_def(area_id, area_name, proj_id, proj_dict, x_size, y_size, area_extent)

        xcoord, ycoord = area_def.get_proj_coords()
        self.assertTrue(np.allclose(xcoord[0, :],
                                    np.array([1002500., 1007500., 1012500.,
                                              1017500., 1022500., 1027500.,
                                              1032500., 1037500., 1042500.,
                                              1047500.])))
        self.assertTrue(np.allclose(ycoord[:, 0],
                                    np.array([47500., 42500., 37500., 32500.,
                                              27500., 22500., 17500., 12500.,
                                              7500., 2500.])))

        xcoord, ycoord = area_def.get_proj_coords(data_slice=(slice(None, None, 2),
                                                              slice(None, None, 2)))

        self.assertTrue(np.allclose(xcoord[0, :],
                                    np.array([1002500., 1012500., 1022500.,
                                              1032500., 1042500.])))
        self.assertTrue(np.allclose(ycoord[:, 0],
                                    np.array([47500., 37500., 27500., 17500.,
                                              7500.])))

    def test_get_proj_coords_rotation(self):
        """Test basic get_proj_coords usage with rotation specified."""
        from pyresample.geometry import AreaDefinition
        area_id = 'test'
        area_name = 'Test area with 2x2 pixels'
        proj_id = 'test'
        x_size = 10
        y_size = 10
        area_extent = [1000000, 0, 1050000, 50000]
        proj_dict = {"proj": 'laea', 'lat_0': '60', 'lon_0': '0', 'a': '6371228.0', 'units': 'm'}
        area_def = AreaDefinition(area_id, area_name, proj_id, proj_dict, x_size, y_size, area_extent, rotation=45)

        xcoord, ycoord = area_def.get_proj_coords()
        np.testing.assert_allclose(xcoord[0, :],
                                   np.array([742462.120246, 745997.654152, 749533.188058, 753068.721964,
                                             756604.25587, 760139.789776, 763675.323681, 767210.857587,
                                             770746.391493, 774281.925399]))
        np.testing.assert_allclose(ycoord[:, 0],
                                   np.array([-675286.976033, -678822.509939, -682358.043845, -685893.577751,
                                             -689429.111657, -692964.645563, -696500.179469, -700035.713375,
                                             -703571.247281, -707106.781187]))

        xcoord, ycoord = area_def.get_proj_coords(data_slice=(slice(None, None, 2), slice(None, None, 2)))
        np.testing.assert_allclose(xcoord[0, :],
                                   np.array([742462.120246, 749533.188058, 756604.25587, 763675.323681,
                                             770746.391493]))
        np.testing.assert_allclose(ycoord[:, 0],
                                   np.array([-675286.976033, -682358.043845, -689429.111657, -696500.179469,
                                             -703571.247281]))

    def test_get_proj_coords_dask(self):
        """Test get_proj_coords usage with dask arrays."""
        from pyresample import get_area_def
        area_id = 'test'
        area_name = 'Test area with 2x2 pixels'
        proj_id = 'test'
        x_size = 10
        y_size = 10
        area_extent = [1000000, 0, 1050000, 50000]
        proj_dict = {"proj": 'laea', 'lat_0': '60', 'lon_0': '0', 'a': '6371228.0', 'units': 'm'}
        area_def = get_area_def(area_id, area_name, proj_id, proj_dict, x_size, y_size, area_extent)

        xcoord, ycoord = area_def.get_proj_coords(chunks=4096)
        xcoord = xcoord.compute()
        ycoord = ycoord.compute()
        self.assertTrue(np.allclose(xcoord[0, :],
                                    np.array([1002500., 1007500., 1012500.,
                                              1017500., 1022500., 1027500.,
                                              1032500., 1037500., 1042500.,
                                              1047500.])))
        self.assertTrue(np.allclose(ycoord[:, 0],
                                    np.array([47500., 42500., 37500., 32500.,
                                              27500., 22500., 17500., 12500.,
                                              7500., 2500.])))

        # use the shared method and provide chunks and slices
        xcoord, ycoord = area_def.get_proj_coords(data_slice=(slice(None, None, 2),
                                                              slice(None, None, 2)),
                                                  chunks=4096)
        xcoord = xcoord.compute()
        ycoord = ycoord.compute()
        self.assertTrue(np.allclose(xcoord[0, :],
                                    np.array([1002500., 1012500., 1022500.,
                                              1032500., 1042500.])))
        self.assertTrue(np.allclose(ycoord[:, 0],
                                    np.array([47500., 37500., 27500., 17500.,
                                              7500.])))

    def test_roundtrip_lonlat_array_coordinates(self):
        """Test roundtrip."""
        from pyresample import get_area_def
        area_id = 'test'
        area_name = 'Test area with 2x2 pixels'
        proj_id = 'test'
        x_size = 100
        y_size = 100
        area_extent = [0, -500000, 1000000, 500000]
        proj_dict = {"proj": 'laea',
                     'lat_0': '50',
                     'lon_0': '0',
                     'a': '6371228.0', 'units': 'm'}
        area_def = get_area_def(area_id,
                                area_name,
                                proj_id,
                                proj_dict,
                                x_size, y_size,
                                area_extent)
        lat, lon = 48.832222, 2.355556  # Paris, 13th arrondissement, France
        x__, y__ = area_def.get_array_coordinates_from_lonlat(lon, lat)
        res_lon, res_lat = area_def.get_lonlat_from_array_coordinates(x__, y__)
        np.testing.assert_allclose([res_lon, res_lat], [lon, lat])

    def test_roundtrip_lonlat_array_coordinates_for_dask_array(self):
        """Test roundrip for dask arrays."""
        import dask.array as da

        from pyresample import get_area_def
        area_id = 'test'
        area_name = 'Test area with 2x2 pixels'
        proj_id = 'test'
        x_size = 100
        y_size = 100
        area_extent = [0, -500000, 1000000, 500000]
        proj_dict = {"proj": 'laea',
                     'lat_0': '50',
                     'lon_0': '0',
                     'a': '6371228.0', 'units': 'm'}
        area_def = get_area_def(area_id,
                                area_name,
                                proj_id,
                                proj_dict,
                                x_size, y_size,
                                area_extent)
        lat1, lon1 = 48.832222, 2.355556  # Paris, 13th arrondissement, France
        lat2, lon2 = 58.6, 16.2  # Norrköping, Sweden
        lon = da.from_array([lon1, lon2])
        lat = da.from_array([lat1, lat2])
        x__, y__ = area_def.get_array_coordinates_from_lonlat(lon, lat)
        res_lon, res_lat = area_def.get_lonlat_from_array_coordinates(x__, y__)
        assert isinstance(res_lon, da.Array)
        assert isinstance(res_lat, da.Array)
        np.testing.assert_allclose(res_lon, lon)
        np.testing.assert_allclose(res_lat, lat)

    def test_get_lonlats_vs_get_lonlat(self):
        """Test that both function yield similar results."""
        from pyresample import get_area_def
        area_id = 'test'
        area_name = 'Test area with 2x2 pixels'
        proj_id = 'test'
        x_size = 100
        y_size = 100
        area_extent = [0, -500000, 1000000, 500000]
        proj_dict = {"proj": 'laea',
                     'lat_0': '50',
                     'lon_0': '0',
                     'a': '6371228.0', 'units': 'm'}
        area_def = get_area_def(area_id,
                                area_name,
                                proj_id,
                                proj_dict,
                                x_size, y_size,
                                area_extent)
        lons, lats = area_def.get_lonlats()
        x, y = np.meshgrid(np.arange(x_size), np.arange(y_size))
        lon, lat = area_def.get_lonlat_from_array_coordinates(x, y)
        np.testing.assert_allclose(lons, lon)
        np.testing.assert_allclose(lats, lat)

    def test_area_corners_around_south_pole(self):
        """Test corner values for the ease-sh area."""
        import numpy as np

        from pyresample.geometry import AreaDefinition
        area_id = 'ease_sh'
        description = 'Antarctic EASE grid'
        proj_id = 'ease_sh'
        projection = '+proj=laea +lat_0=-90 +lon_0=0 +a=6371228.0 +units=m'
        width = 425
        height = 425
        area_extent = (-5326849.0625, -5326849.0625, 5326849.0625, 5326849.0625)
        area_def = AreaDefinition(area_id, description, proj_id, projection,
                                  width, height, area_extent)

        expected = [(-45.0, -17.713517415148853),
                    (45.000000000000014, -17.71351741514884),
                    (135.0, -17.713517415148825),
                    (-135.00000000000003, -17.71351741514884)]
        actual = [(np.rad2deg(coord.lon), np.rad2deg(coord.lat)) for coord in area_def.corners]
        np.testing.assert_allclose(actual, expected)

    def test_get_xy_from_lonlat(self):
        """Test the function get_xy_from_lonlat."""
        from pyresample import utils
        area_id = 'test'
        area_name = 'Test area with 2x2 pixels'
        proj_id = 'test'
        x_size = 2
        y_size = 2
        area_extent = [1000000, 0, 1050000, 50000]
        proj_dict = {"proj": 'laea',
                     'lat_0': '60',
                     'lon_0': '0',
                     'a': '6371228.0', 'units': 'm'}
        area_def = utils.get_area_def(area_id,
                                      area_name,
                                      proj_id,
                                      proj_dict,
                                      x_size, y_size,
                                      area_extent)
        from pyresample._spatial_mp import Proj
        p__ = Proj(proj_dict)
        lon_ul, lat_ul = p__(1000000, 50000, inverse=True)
        lon_ur, lat_ur = p__(1050000, 50000, inverse=True)
        lon_ll, lat_ll = p__(1000000, 0, inverse=True)
        lon_lr, lat_lr = p__(1050000, 0, inverse=True)

        eps_lonlat = 0.01
        eps_meters = 100
        x__, y__ = area_def.get_xy_from_lonlat(lon_ul + eps_lonlat,
                                               lat_ul - eps_lonlat)
        x_expect, y_expect = 0, 0
        self.assertEqual(x__, x_expect)
        self.assertEqual(y__, y_expect)
        x__, y__ = area_def.get_xy_from_lonlat(lon_ur - eps_lonlat,
                                               lat_ur - eps_lonlat)
        self.assertEqual(x__, 1)
        self.assertEqual(y__, 0)
        x__, y__ = area_def.get_xy_from_lonlat(lon_ll + eps_lonlat,
                                               lat_ll + eps_lonlat)
        self.assertEqual(x__, 0)
        self.assertEqual(y__, 1)
        x__, y__ = area_def.get_xy_from_lonlat(lon_lr - eps_lonlat,
                                               lat_lr + eps_lonlat)
        self.assertEqual(x__, 1)
        self.assertEqual(y__, 1)

        lon, lat = p__(1025000 - eps_meters, 25000 - eps_meters, inverse=True)
        x__, y__ = area_def.get_xy_from_lonlat(lon, lat)
        self.assertEqual(x__, 0)
        self.assertEqual(y__, 1)

        lon, lat = p__(1025000 + eps_meters, 25000 - eps_meters, inverse=True)
        x__, y__ = area_def.get_xy_from_lonlat(lon, lat)
        self.assertEqual(x__, 1)
        self.assertEqual(y__, 1)

        lon, lat = p__(1025000 - eps_meters, 25000 + eps_meters, inverse=True)
        x__, y__ = area_def.get_xy_from_lonlat(lon, lat)
        self.assertEqual(x__, 0)
        self.assertEqual(y__, 0)

        lon, lat = p__(1025000 + eps_meters, 25000 + eps_meters, inverse=True)
        x__, y__ = area_def.get_xy_from_lonlat(lon, lat)
        self.assertEqual(x__, 1)
        self.assertEqual(y__, 0)

        lon, lat = p__(999000, -10, inverse=True)
        self.assertRaises(ValueError, area_def.get_xy_from_lonlat, lon, lat)
        self.assertRaises(ValueError, area_def.get_xy_from_lonlat, 0., 0.)

        # Test getting arrays back:
        lons = [lon_ll + eps_lonlat, lon_ur - eps_lonlat]
        lats = [lat_ll + eps_lonlat, lat_ur - eps_lonlat]
        x__, y__ = area_def.get_xy_from_lonlat(lons, lats)

        x_expects = np.array([0, 1])
        y_expects = np.array([1, 0])
        self.assertTrue((x__.data == x_expects).all())
        self.assertTrue((y__.data == y_expects).all())

    def test_get_slice_starts_stops(self):
        """Check area slice end-points."""
        from pyresample import utils
        area_id = 'orig'
        area_name = 'Test area'
        proj_id = 'test'
        x_size = 3712
        y_size = 3712
        area_extent = (-5570248.477339745, -5561247.267842293, 5567248.074173927, 5570248.477339745)
        proj_dict = {'a': 6378169.0, 'b': 6356583.8, 'h': 35785831.0,
                     'lon_0': 0.0, 'proj': 'geos', 'units': 'm'}
        target_area = utils.get_area_def(area_id,
                                         area_name,
                                         proj_id,
                                         proj_dict,
                                         x_size, y_size,
                                         area_extent)

        # Expected result is the same for all cases
        expected = (3, 3709, 3, 3709)

        # Source and target have the same orientation
        area_extent = (-5580248.477339745, -5571247.267842293, 5577248.074173927, 5580248.477339745)
        source_area = utils.get_area_def(area_id,
                                         area_name,
                                         proj_id,
                                         proj_dict,
                                         x_size, y_size,
                                         area_extent)
        res = source_area._get_slice_starts_stops(target_area)
        assert res == expected

        # Source is flipped in X direction
        area_extent = (5577248.074173927, -5571247.267842293, -5580248.477339745, 5580248.477339745)
        source_area = utils.get_area_def(area_id,
                                         area_name,
                                         proj_id,
                                         proj_dict,
                                         x_size, y_size,
                                         area_extent)
        res = source_area._get_slice_starts_stops(target_area)
        assert res == expected

        # Source is flipped in Y direction
        area_extent = (-5580248.477339745, 5580248.477339745, 5577248.074173927, -5571247.267842293)
        source_area = utils.get_area_def(area_id,
                                         area_name,
                                         proj_id,
                                         proj_dict,
                                         x_size, y_size,
                                         area_extent)
        res = source_area._get_slice_starts_stops(target_area)
        assert res == expected

        # Source is flipped in both X and Y directions
        area_extent = (5577248.074173927, 5580248.477339745, -5580248.477339745, -5571247.267842293)
        source_area = utils.get_area_def(area_id,
                                         area_name,
                                         proj_id,
                                         proj_dict,
                                         x_size, y_size,
                                         area_extent)
        res = source_area._get_slice_starts_stops(target_area)
        assert res == expected

    def test_proj_str(self):
        """Test the 'proj_str' property of AreaDefinition."""
        from collections import OrderedDict

        from pyresample.test.utils import friendly_crs_equal

        # pyproj 2.0+ adds a +type=crs parameter
        proj_dict = OrderedDict()
        proj_dict['proj'] = 'stere'
        proj_dict['a'] = 6378144.0
        proj_dict['b'] = 6356759.0
        proj_dict['lat_0'] = 90.00
        proj_dict['lat_ts'] = 50.00
        proj_dict['lon_0'] = 8.00
        area = geometry.AreaDefinition('areaD', 'Europe (3km, HRV, VTC)', 'areaD',
                                       proj_dict, 10, 10,
                                       [-1370912.72, -909968.64, 1029087.28,
                                        1490031.36])
        assert friendly_crs_equal(
            '+a=6378144.0 +b=6356759.0 +lat_0=90.0 +lat_ts=50.0 '
            '+lon_0=8.0 +proj=stere',
            area
        )
        # try a omerc projection and no_rot parameters
        proj_dict['proj'] = 'omerc'
        proj_dict['lat_0'] = 50.0
        proj_dict['alpha'] = proj_dict.pop('lat_ts')
        proj_dict['no_rot'] = ''
        area = geometry.AreaDefinition('areaD', 'Europe (3km, HRV, VTC)', 'areaD',
                                       proj_dict, 10, 10,
                                       [-1370912.72, -909968.64, 1029087.28,
                                        1490031.36])
        assert friendly_crs_equal(
            '+a=6378144.0 +alpha=50.0 +b=6356759.0 +lat_0=50.0 '
            '+lon_0=8.0 +no_rot +proj=omerc',
            area
        )

        # EPSG
        # With pyproj 2.0+ we expand EPSG to full parameter list
        full_proj = ('+datum=WGS84 +lat_0=-90 +lon_0=0 +no_defs '
                     '+proj=laea +type=crs +units=m +x_0=0 +y_0=0')
        projections = [
            ('+init=EPSG:6932', full_proj),
            ('EPSG:6932', full_proj)
        ]
        for projection, expected_proj in projections:
            area = geometry.AreaDefinition(
                area_id='ease-sh-2.0',
                description='25km EASE Grid 2.0 (Southern Hemisphere)',
                proj_id='ease-sh-2.0',
                projection=projection,
                width=123, height=123,
                area_extent=[-40000., -40000., 40000., 40000.])
            self.assertEqual(area.proj_str, expected_proj)

        # CRS with towgs84 in it
        # we remove towgs84 if they are all 0s
        projection = {'proj': 'laea', 'lat_0': 52, 'lon_0': 10, 'x_0': 4321000, 'y_0': 3210000,
                      'ellps': 'GRS80', 'towgs84': '0,0,0,0,0,0,0', 'units': 'm', 'no_defs': True}
        area = geometry.AreaDefinition(
            area_id='test_towgs84',
            description='',
            proj_id='',
            projection=projection,
            width=123, height=123,
            area_extent=[-40000., -40000., 40000., 40000.])
        self.assertEqual(area.proj_str,
                         '+ellps=GRS80 +lat_0=52 +lon_0=10 +no_defs +proj=laea '
                         # '+towgs84=0.0,0.0,0.0,0.0,0.0,0.0,0.0 '
                         '+type=crs +units=m '
                         '+x_0=4321000 +y_0=3210000')
        projection = {'proj': 'laea', 'lat_0': 52, 'lon_0': 10, 'x_0': 4321000, 'y_0': 3210000,
                      'ellps': 'GRS80', 'towgs84': '0,5,0,0,0,0,0', 'units': 'm', 'no_defs': True}
        area = geometry.AreaDefinition(
            area_id='test_towgs84',
            description='',
            proj_id='',
            projection=projection,
            width=123, height=123,
            area_extent=[-40000., -40000., 40000., 40000.])
        self.assertEqual(area.proj_str,
                         '+ellps=GRS80 +lat_0=52 +lon_0=10 +no_defs +proj=laea '
                         '+towgs84=0.0,5.0,0.0,0.0,0.0,0.0,0.0 '
                         '+type=crs +units=m '
                         '+x_0=4321000 +y_0=3210000')

    def test_striding(self):
        """Test striding AreaDefinitions."""
        from pyresample import utils

        area_id = 'orig'
        area_name = 'Test area'
        proj_id = 'test'
        x_size = 3712
        y_size = 3712
        area_extent = (-5570248.477339745, -5561247.267842293, 5567248.074173927, 5570248.477339745)
        proj_dict = {'a': 6378169.0, 'b': 6356583.8, 'h': 35785831.0,
                     'lon_0': 0.0, 'proj': 'geos', 'units': 'm'}
        area_def = utils.get_area_def(area_id,
                                      area_name,
                                      proj_id,
                                      proj_dict,
                                      x_size, y_size,
                                      area_extent)

        reduced_area = area_def[::4, ::4]
        np.testing.assert_allclose(reduced_area.area_extent, (area_extent[0],
                                                              area_extent[1] + 3 * area_def.pixel_size_y,
                                                              area_extent[2] - 3 * area_def.pixel_size_x,
                                                              area_extent[3]))
        self.assertEqual(reduced_area.shape, (928, 928))

    def test_get_lonlats_options(self):
        """Test that lotlat options are respected."""
        area_def = geometry.AreaDefinition('areaD', 'Europe (3km, HRV, VTC)', 'areaD',
                                           {'a': '6378144.0',
                                            'b': '6356759.0',
                                            'lat_0': '50.00',
                                            'lat_ts': '50.00',
                                            'lon_0': '8.00',
                                            'proj': 'stere'},
                                           800,
                                           800,
                                           [-1370912.72,
                                               -909968.64000000001,
                                               1029087.28,
                                               1490031.3600000001])
        (lon, _) = area_def.get_lonlats(dtype="f4")
        self.assertEqual(lon.dtype, np.dtype("f4"))

        (lon, _) = area_def.get_lonlats(dtype="f8")
        self.assertEqual(lon.dtype, np.dtype("f8"))

        from dask.array.core import Array as dask_array
        (lon, _) = area_def.get_lonlats(dtype="f4", chunks=4)
        self.assertEqual(lon.dtype, np.dtype("f4"))
        self.assertIsInstance(lon, dask_array)

        (lon, _) = area_def.get_lonlats(dtype="f8", chunks=4)
        self.assertEqual(lon.dtype, np.dtype("f8"))
        self.assertIsInstance(lon, dask_array)

    def test_area_def_geocentric_resolution(self):
        """Test the AreaDefinition.geocentric_resolution method."""
        from pyresample import get_area_def
        area_extent = (-5570248.477339745, -5561247.267842293, 5567248.074173927, 5570248.477339745)
        proj_dict = {'a': 6378169.0, 'b': 6356583.8, 'h': 35785831.0,
                     'lon_0': 0.0, 'proj': 'geos', 'units': 'm'}
        # metered projection
        area_def = get_area_def('orig', 'Test area', 'test',
                                proj_dict,
                                3712, 3712,
                                area_extent)
        geo_res = area_def.geocentric_resolution()
        np.testing.assert_allclose(10646.562531, geo_res)

        # non-square area non-space area
        area_extent = (-4570248.477339745, -3561247.267842293, 0, 3570248.477339745)
        area_def = get_area_def('orig', 'Test area', 'test',
                                proj_dict,
                                2000, 5000,
                                area_extent)
        geo_res = area_def.geocentric_resolution()
        np.testing.assert_allclose(2397.687307, geo_res)

        # lon/lat
        proj_dict = {'a': 6378169.0, 'b': 6356583.8, 'proj': 'latlong'}
        area_def = get_area_def('orig', 'Test area', 'test',
                                proj_dict,
                                3712, 3712,
                                [-130, 30, -120, 40])
        geo_res = area_def.geocentric_resolution()
        np.testing.assert_allclose(298.647232, geo_res)

    def test_from_epsg(self):
        """Test the from_epsg class method."""
        from pyresample.geometry import AreaDefinition
        sweref = AreaDefinition.from_epsg('3006', 2000)
        assert sweref.name == 'SWEREF99 TM'
        assert sweref.proj_dict == {'ellps': 'GRS80', 'no_defs': None,
                                    'proj': 'utm', 'type': 'crs', 'units': 'm',
                                    'zone': 33}
        assert sweref.width == 453
        assert sweref.height == 794
        import numpy as np
        np.testing.assert_allclose(sweref.area_extent,
                                   (181896.3291, 6101648.0705,
                                    1086312.942376, 7689478.3056))

    def test_from_cf(self):
        """Test the from_cf class method."""
        # prepare a netCDF/CF lookalike with xarray
        import xarray as xr

        from pyresample.geometry import AreaDefinition
        nlat = 19
        nlon = 37
        ds = xr.Dataset({'temp': (('lat', 'lon'), np.ma.masked_all((nlat, nlon)))},
                        coords={'lat': np.linspace(-90., +90., num=nlat),
                                'lon': np.linspace(-180., +180., num=nlon)},)
        ds['lat'].attrs['units'] = 'degreeN'
        ds['lat'].attrs['standard_name'] = 'latitude'
        ds['lon'].attrs['units'] = 'degreeE'
        ds['lon'].attrs['standard_name'] = 'longitude'

        # call from_cf() and check the results
        adef = AreaDefinition.from_cf(ds, )

        self.assertEqual(adef.shape, (19, 37))
        xc = adef.projection_x_coords
        yc = adef.projection_y_coords
        self.assertEqual(xc[0], -180., msg="Wrong x axis (index 0)")
        self.assertEqual(xc[1], -180. + 10.0, msg="Wrong x axis (index 1)")
        self.assertEqual(yc[0], -90., msg="Wrong y axis (index 0)")
        self.assertEqual(yc[1], -90. + 10.0, msg="Wrong y axis (index 1)")

    @unittest.skipIf(CRS is None, "pyproj 2.0+ required")
    def test_area_def_init_projection(self):
        """Test AreaDefinition with different projection definitions."""
        proj_dict = {
            'a': '6378144.0',
            'b': '6356759.0',
            'lat_0': '90.00',
            'lat_ts': '50.00',
            'lon_0': '8.00',
            'proj': 'stere'
        }
        crs = CRS(CRS.from_dict(proj_dict).to_wkt())
        # pass CRS object directly
        area_def = geometry.AreaDefinition('areaD', 'Europe (3km, HRV, VTC)', 'areaD',
                                           crs,
                                           800, 800,
                                           [-1370912.72, -909968.64000000001,
                                            1029087.28, 1490031.3600000001])
        self.assertEqual(crs, area_def.crs)
        # PROJ dictionary
        area_def = geometry.AreaDefinition('areaD', 'Europe (3km, HRV, VTC)', 'areaD',
                                           crs.to_dict(),
                                           800, 800,
                                           [-1370912.72, -909968.64000000001,
                                            1029087.28, 1490031.3600000001])
        self.assertEqual(crs, area_def.crs)
        # PROJ string
        area_def = geometry.AreaDefinition('areaD', 'Europe (3km, HRV, VTC)', 'areaD',
                                           crs.to_string(),
                                           800, 800,
                                           [-1370912.72, -909968.64000000001,
                                            1029087.28, 1490031.3600000001])
        self.assertEqual(crs, area_def.crs)
        # WKT2
        area_def = geometry.AreaDefinition('areaD', 'Europe (3km, HRV, VTC)', 'areaD',
                                           crs.to_wkt(),
                                           800, 800,
                                           [-1370912.72, -909968.64000000001,
                                            1029087.28, 1490031.3600000001])
        self.assertEqual(crs, area_def.crs)
        # WKT1_ESRI
        area_def = geometry.AreaDefinition('areaD', 'Europe (3km, HRV, VTC)', 'areaD',
                                           crs.to_wkt(version='WKT1_ESRI'),
                                           800, 800,
                                           [-1370912.72, -909968.64000000001,
                                            1029087.28, 1490031.3600000001])
        # WKT1 to WKT2 has some different naming of things so this fails
        # self.assertEqual(crs, area_def.crs)

    def test_areadef_immutable(self):
        """Test that some properties of an area definition are immutable."""
        area_def = geometry.AreaDefinition('areaD', 'Europe (3km, HRV, VTC)', 'areaD',
                                           {'a': '6378144.0',
                                            'b': '6356759.0',
                                            'lat_0': '50.00',
                                            'lat_ts': '50.00',
                                            'lon_0': '8.00',
                                            'proj': 'stere'},
                                           10,
                                           10,
                                           [-1370912.72,
                                               -909968.64000000001,
                                               1029087.28,
                                               1490031.3600000001])
        with pytest.raises(AttributeError):
            area_def.shape = (10, 10)
        with pytest.raises(AttributeError):
            area_def.proj_str = "seaweed"
        with pytest.raises(AttributeError):
            area_def.area_extent = (-1000000, -900000, 1000000, 1500000)


class TestMakeSliceDivisible(unittest.TestCase):
    """Test the _make_slice_divisible."""

    def test_make_slice_divisible(self):
        """Test that making area shape divisible by a given factor works."""
        from pyresample.geometry import _make_slice_divisible

        # Divisible by 2
        sli = slice(10, 21)
        factor = 2
        self.assertNotEqual((sli.stop - sli.start) % factor, 0)
        res = _make_slice_divisible(sli, 1000, factor=factor)
        self.assertEqual((res.stop - res.start) % factor, 0)

        # Divisible by 3
        sli = slice(10, 23)
        factor = 3
        self.assertNotEqual((sli.stop - sli.start) % factor, 0)
        res = _make_slice_divisible(sli, 1000, factor=factor)
        self.assertEqual((res.stop - res.start) % factor, 0)

        # Divisible by 5
        sli = slice(10, 23)
        factor = 5
        self.assertNotEqual((sli.stop - sli.start) % factor, 0)
        res = _make_slice_divisible(sli, 1000, factor=factor)
        self.assertEqual((res.stop - res.start) % factor, 0)


def assert_np_dict_allclose(dict1, dict2):
    """Check allclose on dicts."""
    assert set(dict1.keys()) == set(dict2.keys())
    for key, val in dict1.items():
        try:
            np.testing.assert_allclose(val, dict2[key])
        except TypeError:
            assert(val == dict2[key])


class TestSwathDefinition(unittest.TestCase):
    """Test the SwathDefinition."""

    def test_swath(self):
        """Test swath."""
        lons1 = np.fromfunction(lambda y, x: 3 + (10.0 / 100) * x, (5000, 100))
        lats1 = np.fromfunction(
            lambda y, x: 75 - (50.0 / 5000) * y, (5000, 100))

        swath_def = geometry.SwathDefinition(lons1, lats1)

        lons2, lats2 = swath_def.get_lonlats()

        self.assertFalse(id(lons1) != id(lons2) or id(lats1) != id(lats2),
                         msg='Caching of swath coordinates failed')

    def test_slice(self):
        """Test that SwathDefinitions can be sliced."""
        lons1 = np.fromfunction(lambda y, x: 3 + (10.0 / 100) * x, (5000, 100))
        lats1 = np.fromfunction(
            lambda y, x: 75 - (50.0 / 5000) * y, (5000, 100))

        swath_def = geometry.SwathDefinition(lons1, lats1)
        new_swath_def = swath_def[1000:4000, 20:40]
        self.assertTupleEqual(new_swath_def.lons.shape, (3000, 20))
        self.assertTupleEqual(new_swath_def.lats.shape, (3000, 20))

    def test_concat_1d(self):
        """Test concatenating in 1d."""
        lons1 = np.array([1, 2, 3])
        lats1 = np.array([1, 2, 3])
        lons2 = np.array([4, 5, 6])
        lats2 = np.array([4, 5, 6])
        swath_def1 = geometry.SwathDefinition(lons1, lats1)
        swath_def2 = geometry.SwathDefinition(lons2, lats2)
        swath_def_concat = swath_def1.concatenate(swath_def2)
        expected = np.array([1, 2, 3, 4, 5, 6])
        self.assertTrue(np.array_equal(swath_def_concat.lons, expected) and
                        np.array_equal(swath_def_concat.lons, expected),
                        'Failed to concatenate 1D swaths')

    def test_concat_2d(self):
        """Test concatenating in 2d."""
        lons1 = np.array([[1, 2, 3], [3, 4, 5], [5, 6, 7]])
        lats1 = np.array([[1, 2, 3], [3, 4, 5], [5, 6, 7]])
        lons2 = np.array([[4, 5, 6], [6, 7, 8]])
        lats2 = np.array([[4, 5, 6], [6, 7, 8]])
        swath_def1 = geometry.SwathDefinition(lons1, lats1)
        swath_def2 = geometry.SwathDefinition(lons2, lats2)
        swath_def_concat = swath_def1.concatenate(swath_def2)
        expected = np.array(
            [[1, 2, 3], [3, 4, 5], [5, 6, 7], [4, 5, 6], [6, 7, 8]])
        self.assertTrue(np.array_equal(swath_def_concat.lons, expected) and
                        np.array_equal(swath_def_concat.lons, expected),
                        'Failed to concatenate 2D swaths')

    def test_append_1d(self):
        """Test appending in 1d."""
        lons1 = np.array([1, 2, 3])
        lats1 = np.array([1, 2, 3])
        lons2 = np.array([4, 5, 6])
        lats2 = np.array([4, 5, 6])
        swath_def1 = geometry.SwathDefinition(lons1, lats1)
        swath_def2 = geometry.SwathDefinition(lons2, lats2)
        swath_def1.append(swath_def2)
        expected = np.array([1, 2, 3, 4, 5, 6])
        self.assertTrue(np.array_equal(swath_def1.lons, expected) and
                        np.array_equal(swath_def1.lons, expected),
                        'Failed to append 1D swaths')

    def test_append_2d(self):
        """Test appending in 2d."""
        lons1 = np.array([[1, 2, 3], [3, 4, 5], [5, 6, 7]])
        lats1 = np.array([[1, 2, 3], [3, 4, 5], [5, 6, 7]])
        lons2 = np.array([[4, 5, 6], [6, 7, 8]])
        lats2 = np.array([[4, 5, 6], [6, 7, 8]])
        swath_def1 = geometry.SwathDefinition(lons1, lats1)
        swath_def2 = geometry.SwathDefinition(lons2, lats2)
        swath_def1.append(swath_def2)
        expected = np.array(
            [[1, 2, 3], [3, 4, 5], [5, 6, 7], [4, 5, 6], [6, 7, 8]])
        self.assertTrue(np.array_equal(swath_def1.lons, expected) and
                        np.array_equal(swath_def1.lons, expected),
                        'Failed to append 2D swaths')

    def test_swath_equal(self):
        """Test swath equality."""
        lons = np.array([1.2, 1.3, 1.4, 1.5])
        lats = np.array([65.9, 65.86, 65.82, 65.78])
        swath_def = geometry.SwathDefinition(lons, lats)
        swath_def2 = geometry.SwathDefinition(lons, lats)
        # Identical lons and lats
        self.assertFalse(
            swath_def != swath_def2, 'swath_defs are not equal as expected')
        # Identical objects
        self.assertFalse(
            swath_def != swath_def, 'swath_defs are not equal as expected')

        lons = np.array([1.2, 1.3, 1.4, 1.5])
        lats = np.array([65.9, 65.86, 65.82, 65.78])
        lons2 = np.array([1.2, 1.3, 1.4, 1.5])
        lats2 = np.array([65.9, 65.86, 65.82, 65.78])
        swath_def = geometry.SwathDefinition(lons, lats)
        swath_def2 = geometry.SwathDefinition(lons2, lats2)
        # different arrays, same values
        self.assertFalse(
            swath_def != swath_def2, 'swath_defs are not equal as expected')

        lons = np.array([1.2, 1.3, 1.4, np.nan])
        lats = np.array([65.9, 65.86, 65.82, np.nan])
        lons2 = np.array([1.2, 1.3, 1.4, np.nan])
        lats2 = np.array([65.9, 65.86, 65.82, np.nan])
        swath_def = geometry.SwathDefinition(lons, lats)
        swath_def2 = geometry.SwathDefinition(lons2, lats2)
        # different arrays, same values, with nans
        self.assertFalse(
            swath_def != swath_def2, 'swath_defs are not equal as expected')

        try:
            import dask.array as da
            lons = da.from_array(np.array([1.2, 1.3, 1.4, np.nan]), chunks=2)
            lats = da.from_array(np.array([65.9, 65.86, 65.82, np.nan]), chunks=2)
            lons2 = da.from_array(np.array([1.2, 1.3, 1.4, np.nan]), chunks=2)
            lats2 = da.from_array(np.array([65.9, 65.86, 65.82, np.nan]), chunks=2)
            swath_def = geometry.SwathDefinition(lons, lats)
            swath_def2 = geometry.SwathDefinition(lons2, lats2)
            # different arrays, same values, with nans
            self.assertFalse(
                swath_def != swath_def2, 'swath_defs are not equal as expected')
        except ImportError:
            pass

        try:
            import xarray as xr
            lons = xr.DataArray(np.array([1.2, 1.3, 1.4, np.nan]))
            lats = xr.DataArray(np.array([65.9, 65.86, 65.82, np.nan]))
            lons2 = xr.DataArray(np.array([1.2, 1.3, 1.4, np.nan]))
            lats2 = xr.DataArray(np.array([65.9, 65.86, 65.82, np.nan]))
            swath_def = geometry.SwathDefinition(lons, lats)
            swath_def2 = geometry.SwathDefinition(lons2, lats2)
            # different arrays, same values, with nans
            self.assertFalse(
                swath_def != swath_def2, 'swath_defs are not equal as expected')

        except ImportError:
            pass

    def test_swath_not_equal(self):
        """Test swath inequality."""
        lats1 = np.array([65.9, 65.86, 65.82, 65.78])
        lons = np.array([1.2, 1.3, 1.4, 1.5])
        lats2 = np.array([65.91, 65.85, 65.80, 65.75])
        swath_def = geometry.SwathDefinition(lons, lats1)
        swath_def2 = geometry.SwathDefinition(lons, lats2)
        self.assertFalse(
            swath_def == swath_def2, 'swath_defs are not expected to be equal')

    def test_compute_omerc_params(self):
        """Test omerc parameters computation."""
        lats = np.array([[85.23900604248047, 62.256004333496094, 35.58000183105469],
                         [80.84000396728516, 60.74200439453125, 34.08500289916992],
                         [67.07600402832031, 54.147003173828125, 30.547000885009766]]).T

        lons = np.array([[-90.67900085449219, -21.565000534057617, -21.525001525878906],
                         [79.11000061035156, 7.284000396728516, -5.107000350952148],
                         [81.26400756835938, 29.672000885009766, 10.260000228881836]]).T

        area = geometry.SwathDefinition(lons, lats)
        proj_dict = {'lonc': -11.391744043133668, 'ellps': 'WGS84',
                     'proj': 'omerc', 'alpha': 9.185764390923012,
                     'gamma': 0, 'lat_0': -0.2821013754097188}
        assert_np_dict_allclose(area._compute_omerc_parameters('WGS84'),
                                proj_dict)
        import xarray as xr
        lats = xr.DataArray(np.array([[85.23900604248047, 62.256004333496094, 35.58000183105469, np.nan],
                                      [80.84000396728516, 60.74200439453125, 34.08500289916992, np.nan],
                                      [67.07600402832031, 54.147003173828125, 30.547000885009766, np.nan]]).T,
                            dims=['y', 'x'])

        lons = xr.DataArray(np.array([[-90.67900085449219, -21.565000534057617, -21.525001525878906, np.nan],
                                      [79.11000061035156, 7.284000396728516, -5.107000350952148, np.nan],
                                      [81.26400756835938, 29.672000885009766, 10.260000228881836, np.nan]]).T)

        area = geometry.SwathDefinition(lons, lats)
        proj_dict = {'lonc': -11.391744043133668, 'ellps': 'WGS84',
                     'proj': 'omerc', 'alpha': 9.185764390923012,
                     'gamma': 0, 'lat_0': -0.2821013754097188}
        assert_np_dict_allclose(area._compute_omerc_parameters('WGS84'),
                                proj_dict)

    def test_get_edge_lonlats(self):
        """Test the `get_edge_lonlats` functionality."""
        lats = np.array([[85.23900604248047, 62.256004333496094, 35.58000183105469],
                         [80.84000396728516, 60.74200439453125, 34.08500289916992],
                         [67.07600402832031, 54.147003173828125, 30.547000885009766]]).T

        lons = np.array([[-90.67900085449219, -21.565000534057617, -21.525001525878906],
                         [79.11000061035156, 7.284000396728516, -5.107000350952148],
                         [81.26400756835938, 29.672000885009766, 10.260000228881836]]).T

        area = geometry.SwathDefinition(lons, lats)
        lons, lats = area.get_edge_lonlats()

        np.testing.assert_allclose(lons, [-90.67900085, 79.11000061, 81.26400757,
                                          81.26400757, 29.67200089, 10.26000023,
                                          10.26000023, -5.10700035, -21.52500153,
                                          -21.52500153, -21.56500053, -90.67900085])
        np.testing.assert_allclose(lats, [85.23900604, 80.84000397, 67.07600403,
                                          67.07600403, 54.14700317, 30.54700089,
                                          30.54700089, 34.0850029, 35.58000183,
                                          35.58000183, 62.25600433, 85.23900604])

        lats = np.array([[80., 80., 80.],
                         [80., 90., 80],
                         [80., 80., 80.]]).T

        lons = np.array([[-45., 0., 45.],
                         [-90, 0., 90.],
                         [-135., -180., 135.]]).T

        area = geometry.SwathDefinition(lons, lats)
        lons, lats = area.get_edge_lonlats()

        np.testing.assert_allclose(lons, [-45., -90., -135., -135., -180., 135.,
                                          135., 90., 45., 45., 0., -45.])
        np.testing.assert_allclose(lats, [80., 80., 80., 80., 80., 80., 80.,
                                          80., 80., 80., 80., 80.])

    def test_compute_optimal_bb(self):
        """Test computing the bb area."""
        import xarray as xr
        nplats = np.array([[85.23900604248047, 62.256004333496094, 35.58000183105469],
                           [80.84000396728516, 60.74200439453125, 34.08500289916992],
                           [67.07600402832031, 54.147003173828125, 30.547000885009766]]).T
        lats = xr.DataArray(nplats)
        nplons = np.array([[-90.67900085449219, -21.565000534057617, -21.525001525878906],
                           [79.11000061035156, 7.284000396728516, -5.107000350952148],
                           [81.26400756835938, 29.672000885009766, 10.260000228881836]]).T
        lons = xr.DataArray(nplons)

        area = geometry.SwathDefinition(lons, lats)

        res = area.compute_optimal_bb_area({'proj': 'omerc', 'ellps': 'WGS84'})

        np.testing.assert_allclose(res.area_extent, [-2348379.728104, 3228086.496211,
                                                     2432121.058435, 10775774.254169])
        proj_dict = {'gamma': 0.0, 'lonc': -11.391744043133668,
                     'ellps': 'WGS84', 'proj': 'omerc',
                     'alpha': 9.185764390923012, 'lat_0': -0.2821013754097188}
        # pyproj2 adds some extra defaults
        proj_dict.update({'x_0': 0, 'y_0': 0, 'units': 'm',
                          'k': 1, 'gamma': 0,
                          'no_defs': None, 'type': 'crs'})
        assert_np_dict_allclose(res.proj_dict, proj_dict)
        self.assertEqual(res.shape, (6, 3))

        area = geometry.SwathDefinition(nplons, nplats)

        res = area.compute_optimal_bb_area({'proj': 'omerc', 'ellps': 'WGS84'})

        np.testing.assert_allclose(res.area_extent, [-2348379.728104, 3228086.496211,
                                                     2432121.058435, 10775774.254169])
        proj_dict = {'gamma': 0.0, 'lonc': -11.391744043133668,
                     'ellps': 'WGS84', 'proj': 'omerc',
                     'alpha': 9.185764390923012, 'lat_0': -0.2821013754097188}
        # pyproj2 adds some extra defaults
        proj_dict.update({'x_0': 0, 'y_0': 0, 'units': 'm',
                          'k': 1, 'gamma': 0,
                          'no_defs': None, 'type': 'crs'})
        assert_np_dict_allclose(res.proj_dict, proj_dict)
        self.assertEqual(res.shape, (6, 3))

    def test_aggregation(self):
        """Test aggregation on SwathDefinitions."""
        import dask.array as da
        import numpy as np
        import xarray as xr
        window_size = 2
        resolution = 3
        lats = np.array([[0, 0, 0, 0], [1, 1, 1, 1.0]])
        lons = np.array([[178.5, 179.5, -179.5, -178.5], [178.5, 179.5, -179.5, -178.5]])
        xlats = xr.DataArray(da.from_array(lats, chunks=2), dims=['y', 'x'],
                             attrs={'resolution': resolution})
        xlons = xr.DataArray(da.from_array(lons, chunks=2), dims=['y', 'x'],
                             attrs={'resolution': resolution})
        from pyresample.geometry import SwathDefinition
        sd = SwathDefinition(xlons, xlats)
        res = sd.aggregate(y=window_size, x=window_size)
        np.testing.assert_allclose(res.lons, [[179, -179]])
        np.testing.assert_allclose(res.lats, [[0.5, 0.5]], atol=2e-5)
        self.assertAlmostEqual(res.lons.resolution, window_size * resolution)
        self.assertAlmostEqual(res.lats.resolution, window_size * resolution)

    def test_striding(self):
        """Test striding."""
        import dask.array as da
        import numpy as np
        import xarray as xr
        lats = np.array([[0, 0, 0, 0], [1, 1, 1, 1.0]])
        lons = np.array([[178.5, 179.5, -179.5, -178.5], [178.5, 179.5, -179.5, -178.5]])
        xlats = xr.DataArray(da.from_array(lats, chunks=2), dims=['y', 'x'])
        xlons = xr.DataArray(da.from_array(lons, chunks=2), dims=['y', 'x'])
        from pyresample.geometry import SwathDefinition
        sd = SwathDefinition(xlons, xlats)
        res = sd[::2, ::2]
        np.testing.assert_allclose(res.lons, [[178.5, -179.5]])
        np.testing.assert_allclose(res.lats, [[0, 0]], atol=2e-5)

    def test_swath_def_geocentric_resolution(self):
        """Test the SwathDefinition.geocentric_resolution method."""
        import dask.array as da
        import numpy as np
        import xarray as xr

        from pyresample.geometry import SwathDefinition
        lats = np.array([[0, 0, 0, 0], [1, 1, 1, 1.0]])
        lons = np.array([[178.5, 179.5, -179.5, -178.5], [178.5, 179.5, -179.5, -178.5]])
        xlats = xr.DataArray(da.from_array(lats, chunks=2), dims=['y', 'x'])
        xlons = xr.DataArray(da.from_array(lons, chunks=2), dims=['y', 'x'])
        sd = SwathDefinition(xlons, xlats)
        geo_res = sd.geocentric_resolution()
        # google says 1 degrees of longitude is about ~111.321km
        # so this seems good
        np.testing.assert_allclose(111301.237078, geo_res)

        # with a resolution attribute that is None
        xlons.attrs['resolution'] = None
        xlats.attrs['resolution'] = None
        sd = SwathDefinition(xlons, xlats)
        geo_res = sd.geocentric_resolution()
        np.testing.assert_allclose(111301.237078, geo_res)

        # with a resolution attribute that is a number
        xlons.attrs['resolution'] = 111301.237078 / 2
        xlats.attrs['resolution'] = 111301.237078 / 2
        sd = SwathDefinition(xlons, xlats)
        geo_res = sd.geocentric_resolution()
        np.testing.assert_allclose(111301.237078, geo_res)

        # 1D
        xlats = xr.DataArray(da.from_array(lats.ravel(), chunks=2), dims=['y'])
        xlons = xr.DataArray(da.from_array(lons.ravel(), chunks=2), dims=['y'])
        sd = SwathDefinition(xlons, xlats)
        self.assertRaises(RuntimeError, sd.geocentric_resolution)


class TestStackedAreaDefinition:
    """Test the StackedAreaDefition."""

    def test_append(self):
        """Appending new definitions."""
        area1 = geometry.AreaDefinition("area1", 'area1', "geosmsg",
                                        {'a': '6378169.0', 'b': '6356583.8',
                                         'h': '35785831.0', 'lon_0': '0.0',
                                         'proj': 'geos', 'units': 'm'},
                                        5568, 464,
                                        (3738502.0095458371, 3715498.9194295374,
                                            -1830246.0673044831, 3251436.5796920112)
                                        )

        area2 = geometry.AreaDefinition("area2", 'area2', "geosmsg",
                                        {'a': '6378169.0', 'b': '6356583.8',
                                         'h': '35785831.0', 'lon_0': '0.0',
                                         'proj': 'geos', 'units': 'm'},
                                        5568, 464,
                                        (3738502.0095458371, 4179561.259167064,
                                            -1830246.0673044831, 3715498.9194295374)
                                        )

        adef = geometry.StackedAreaDefinition(area1, area2)
        assert len(adef.defs) == 1
        assert adef.defs[0].area_extent == (3738502.0095458371,
                                            4179561.259167064,
                                            -1830246.0673044831,
                                            3251436.5796920112)

        # same
        area3 = geometry.AreaDefinition("area3", 'area3', "geosmsg",
                                        {'a': '6378169.0', 'b': '6356583.8',
                                         'h': '35785831.0', 'lon_0': '0.0',
                                         'proj': 'geos', 'units': 'm'},
                                        5568, 464,
                                        (3738502.0095458371, 3251436.5796920112,
                                         -1830246.0673044831, 2787374.2399544837))
        adef.append(area3)
        assert len(adef.defs) == 1
        assert adef.defs[0].area_extent == (3738502.0095458371,
                                            4179561.259167064,
                                            -1830246.0673044831,
                                            2787374.2399544837)
        assert isinstance(adef.squeeze(), geometry.AreaDefinition)

        # transition
        area4 = geometry.AreaDefinition("area4", 'area4', "geosmsg",
                                        {'a': '6378169.0', 'b': '6356583.8',
                                         'h': '35785831.0', 'lon_0': '0.0',
                                         'proj': 'geos', 'units': 'm'},
                                        5568, 464,
                                        (5567747.7409681147, 2787374.2399544837,
                                         -1000.3358822065015, 2323311.9002169576))

        adef.append(area4)
        assert len(adef.defs) == 2
        assert adef.defs[-1].area_extent == (5567747.7409681147,
                                             2787374.2399544837,
                                             -1000.3358822065015,
                                             2323311.9002169576)

        assert adef.height == 4 * 464
        assert isinstance(adef.squeeze(), geometry.StackedAreaDefinition)

        adef2 = geometry.StackedAreaDefinition()
        assert len(adef2.defs) == 0

        adef2.append(adef)
        assert len(adef2.defs) == 2
        assert adef2.defs[-1].area_extent == (5567747.7409681147,
                                              2787374.2399544837,
                                              -1000.3358822065015,
                                              2323311.9002169576)

        assert adef2.height == 4 * 464

    def test_get_lonlats(self):
        """Test get_lonlats on StackedAreaDefinition."""
        area3 = geometry.AreaDefinition("area3", 'area3', "geosmsg",
                                        {'a': '6378169.0', 'b': '6356583.8',
                                         'h': '35785831.0', 'lon_0': '0.0',
                                         'proj': 'geos', 'units': 'm'},
                                        5568, 464,
                                        (3738502.0095458371, 3251436.5796920112,
                                         -1830246.0673044831, 2787374.2399544837))

        # transition
        area4 = geometry.AreaDefinition("area4", 'area4', "geosmsg",
                                        {'a': '6378169.0', 'b': '6356583.8',
                                         'h': '35785831.0', 'lon_0': '0.0',
                                         'proj': 'geos', 'units': 'm'},
                                        5568, 464,
                                        (5567747.7409681147, 2787374.2399544837,
                                         -1000.3358822065015, 2323311.9002169576))

        final_area = geometry.StackedAreaDefinition(area3, area4)
        assert len(final_area.defs) == 2
        lons, lats = final_area.get_lonlats()
        lons0, lats0 = final_area.defs[0].get_lonlats()
        lons1, lats1 = final_area.defs[1].get_lonlats()
        np.testing.assert_allclose(lons[:464, :], lons0)
        np.testing.assert_allclose(lons[464:, :], lons1)
        np.testing.assert_allclose(lats[:464, :], lats0)
        np.testing.assert_allclose(lats[464:, :], lats1)

        # check that get_lonlats with chunks definition doesn't cause errors and output arrays are equal
        # too many chunks
        _check_final_area_lon_lat_with_chunks(final_area, lons, lats, chunks=((200, 264, 464), (5570,)))
        # too few chunks
        _check_final_area_lon_lat_with_chunks(final_area, lons, lats, chunks=((464,), (5568,)))
        # right amount of chunks, same shape
        _check_final_area_lon_lat_with_chunks(final_area, lons, lats, chunks=((464, 464), (5568,)))
        # right amount of chunks, different shape
        _check_final_area_lon_lat_with_chunks(final_area, lons, lats, chunks=((464, 470), (5568,)))
        # only one set of chunks in a tuple
        _check_final_area_lon_lat_with_chunks(final_area, lons, lats, chunks=(464, 5568))
        # only one chunk value
        _check_final_area_lon_lat_with_chunks(final_area, lons, lats, chunks=464)

    def test_combine_area_extents(self):
        """Test combination of area extents."""
        area1 = MagicMock()
        area1.area_extent = (1, 2, 3, 4)
        area2 = MagicMock()
        area2.area_extent = (1, 6, 3, 2)
        res = combine_area_extents_vertical(area1, area2)
        assert res == [1, 6, 3, 4]

        area1 = MagicMock()
        area1.area_extent = (1, 2, 3, 4)
        area2 = MagicMock()
        area2.area_extent = (1, 4, 3, 6)
        res = combine_area_extents_vertical(area1, area2)
        assert res == [1, 2, 3, 6]

        # Non contiguous area extends shouldn't be combinable
        area1 = MagicMock()
        area1.area_extent = (1, 2, 3, 4)
        area2 = MagicMock()
        area2.area_extent = (1, 5, 3, 7)
        pytest.raises(IncompatibleAreas, combine_area_extents_vertical,
                      area1, area2)

    def test_append_area_defs_fail(self):
        """Fail appending areas."""
        area1 = MagicMock()
        area1.proj_dict = {"proj": 'A'}
        area1.width = 4
        area1.height = 5
        area2 = MagicMock()
        area2.proj_dict = {'proj': 'B'}
        area2.width = 4
        area2.height = 6
        # res = combine_area_extents_vertical(area1, area2)
        pytest.raises(IncompatibleAreas, concatenate_area_defs, area1, area2)

    @patch('pyresample.geometry.AreaDefinition')
    def test_append_area_defs(self, adef):
        """Test appending area definitions."""
        x_size = random.randrange(6425)
        area1 = MagicMock()
        area1.area_extent = (1, 2, 3, 4)
        area1.crs = 'some_crs'
        area1.height = random.randrange(6425)
        area1.width = x_size

        area2 = MagicMock()
        area2.area_extent = (1, 4, 3, 6)
        area2.crs = 'some_crs'
        area2.height = random.randrange(6425)
        area2.width = x_size

        concatenate_area_defs(area1, area2)
        area_extent = [1, 2, 3, 6]
        y_size = area1.height + area2.height
        adef.assert_called_once_with(area1.area_id, area1.description, area1.proj_id,
                                     area1.crs, area1.width, y_size, area_extent)

    @staticmethod
    def _compare_area_defs(actual, expected):
        actual_dict = actual.proj_dict
        if 'EPSG' in actual_dict or 'init' in actual_dict:
            # Use formal definition of EPSG projections to make them comparable to the base definition
            proj_def = pyproj.Proj(actual_dict).definition_string().strip()
            actual = actual.copy(projection=proj_def)

            # Remove extra attributes from the formal definition
            # for key in ['x_0', 'y_0', 'no_defs', 'b', 'init']:
            #     actual.proj_dict.pop(key, None)

        assert actual == expected

    @pytest.mark.parametrize(
        'projection',
        [
            {'proj': 'laea', 'lat_0': -90, 'lon_0': 0, 'a': 6371228.0, 'units': 'm'},
            '+proj=laea +lat_0=-90 +lon_0=0 +a=6371228.0 +units=m',
            '+init=EPSG:3409',
            'EPSG:3409',
        ])
    @pytest.mark.parametrize(
        'center',
        [
            [0, 0],
            'a',
            (1, 2, 3),
        ])
    @pytest.mark.parametrize('units', ['meters', 'degrees'])
    def test_create_area_def_base_combinations(self, projection, center, units):
        """Test create_area_def and the four sub-methods that call it in AreaDefinition."""
        from pyresample.area_config import create_area_def as cad
        from pyresample.geometry import AreaDefinition

        area_id = 'ease_sh'
        description = 'Antarctic EASE grid'
        proj_id = 'ease_sh'
        shape = (425, 850)
        area_extent = (-5326849.0625, -5326849.0625, 5326849.0625, 5326849.0625)
        base_def = AreaDefinition(
            area_id, description, '',
            {'proj': 'laea', 'lat_0': -90, 'lon_0': 0, 'a': 6371228.0, 'units': 'm'},
            shape[1], shape[0], area_extent)

        # Tests that incorrect lists do not create an area definition, that both projection strings and
        # dicts are accepted, and that degrees and meters both create the same area definition.
        # area_list used to check that areas are all correct at the end.
        # essentials = center, radius, upper_left_extent, resolution, shape.
        if 'm' in units:
            # Meters.
            essentials = [[0, 0], [5326849.0625, 5326849.0625], (-5326849.0625, 5326849.0625),
                          (12533.7625, 25067.525), (425, 850)]
        else:
            # Degrees.
            essentials = [(0.0, -90.0), 49.4217406986, (-45.0, -17.516001139327766),
                          (0.11271481862984278, 0.22542974631297721), (425, 850)]
        # If center is valid, use it.
        if len(center) == 2:
            center = essentials[0]

        args = (area_id, projection)
        kwargs = dict(
            proj_id=proj_id,
            upper_left_extent=essentials[2],
            center=center,
            shape=essentials[4],
            resolution=essentials[3],
            radius=essentials[1],
            description=description,
            units=units,
            rotation=45,
        )

        should_fail = isinstance(center, str) or len(center) != 2
        if should_fail:
            pytest.raises(ValueError, cad, *args, **kwargs)
        else:
            area_def = cad(*args, **kwargs)
            self._compare_area_defs(area_def, base_def)

    def test_create_area_def_extra_combinations(self):
        """Test extra combinations of create_area_def parameters."""
        from xarray import DataArray

        from pyresample import create_area_def as cad
        from pyresample.geometry import AreaDefinition

        projection = '+proj=laea +lat_0=-90 +lon_0=0 +a=6371228.0 +units=m'
        area_id = 'ease_sh'
        description = 'Antarctic EASE grid'
        shape = (425, 850)
        upper_left_extent = (-5326849.0625, 5326849.0625)
        area_extent = (-5326849.0625, -5326849.0625, 5326849.0625, 5326849.0625)
        resolution = (12533.7625, 25067.525)
        radius = [5326849.0625, 5326849.0625]
        base_def = AreaDefinition(
            area_id, description, '',
            {'proj': 'laea', 'lat_0': -90, 'lon_0': 0, 'a': 6371228.0, 'units': 'm'},
            shape[1], shape[0], area_extent)

        # Tests that specifying units through xarrays works.
        area_def = cad(area_id, projection, shape=shape,
                       area_extent=DataArray(
                           (-135.0, -17.516001139327766, 45.0, -17.516001139327766),
                           attrs={'units': 'degrees'}))
        self._compare_area_defs(area_def, base_def)

        # Tests area functions 1-A and 2-A.
        area_def = cad(area_id, projection, resolution=resolution, area_extent=area_extent)
        self._compare_area_defs(area_def, base_def)

        # Tests area function 1-B. Also test that DynamicAreaDefinition arguments don't crash AreaDefinition.
        area_def = cad(area_id, projection, shape=shape, center=[0, 0],
                       upper_left_extent=upper_left_extent, optimize_projection=None)
        self._compare_area_defs(area_def, base_def)

        # Tests area function 1-C.
        area_def = cad(area_id, projection, shape=shape, center=[0, 0],
                       radius=radius)
        self._compare_area_defs(area_def, base_def)

        # Tests area function 1-D.
        area_def = cad(area_id, projection, shape=shape,
                       radius=radius, upper_left_extent=upper_left_extent)
        self._compare_area_defs(area_def, base_def)

        # Tests all 4 user cases.
        area_def = AreaDefinition.from_extent(area_id, projection, shape, area_extent)
        self._compare_area_defs(area_def, base_def)

        area_def = AreaDefinition.from_circle(area_id, projection, [0, 0], radius,
                                              resolution=resolution)
        self._compare_area_defs(area_def, base_def)
        area_def = AreaDefinition.from_area_of_interest(area_id, projection,
                                                        shape, [0, 0],
                                                        resolution)
        self._compare_area_defs(area_def, base_def)
        area_def = AreaDefinition.from_ul_corner(area_id, projection, shape,
                                                 upper_left_extent,
                                                 resolution)
        self._compare_area_defs(area_def, base_def)

    def test_create_area_def_nonpole_center(self):
        """Test that a non-pole center can be used."""
        from pyresample import create_area_def as cad
        from pyresample.geometry import AreaDefinition
        area_def = cad('ease_sh', '+a=6371228.0 +units=m +lon_0=0 +proj=merc +lat_0=0',
                       center=(0, 0), radius=45,
                       resolution=(1, 0.9999291722135637),
                       units='degrees')
        assert isinstance(area_def, AreaDefinition)
        np.testing.assert_allclose(area_def.area_extent, (-5003950.7698, -5615432.0761, 5003950.7698, 5615432.0761))
        assert area_def.shape == (101, 90)

    def test_create_area_def_dynamic_areas(self):
        """Test certain parameter combinations produce a DynamicAreaDefinition."""
        from pyresample import create_area_def as cad
        from pyresample.geometry import DynamicAreaDefinition
        projection = '+proj=laea +lat_0=-90 +lon_0=0 +a=6371228.0 +units=m'
        shape = (425, 850)
        area_extent = (-5326849.0625, -5326849.0625, 5326849.0625, 5326849.0625)

        assert isinstance(cad('ease_sh', projection, shape=shape), DynamicAreaDefinition)
        assert isinstance(cad('ease_sh', projection, area_extent=area_extent), DynamicAreaDefinition)

    def test_create_area_def_dynamic_omerc(self):
        """Test 'omerc' projections work in 'create_area_def'."""
        from pyresample import create_area_def as cad
        from pyresample.geometry import DynamicAreaDefinition
        area_def = cad('omerc_bb', {'ellps': 'WGS84', 'proj': 'omerc'})
        assert isinstance(area_def, DynamicAreaDefinition)


def _check_final_area_lon_lat_with_chunks(final_area, lons, lats, chunks):
    """Compute the lons and lats with chunk definition and check that they are as expected."""
    lons_c, lats_c = final_area.get_lonlats(chunks=chunks)
    np.testing.assert_array_equal(lons, lons_c)
    np.testing.assert_array_equal(lats, lats_c)


class TestDynamicAreaDefinition:
    """Test the DynamicAreaDefinition class."""

    def test_freeze(self):
        """Test freezing the area."""
        area = geometry.DynamicAreaDefinition('test_area', 'A test area',
                                              {'proj': 'laea'})
        lons = [10, 10, 22, 22]
        lats = [50, 66, 66, 50]
        result = area.freeze((lons, lats),
                             resolution=3000,
                             proj_info={'lon_0': 16, 'lat_0': 58})

        np.testing.assert_allclose(result.area_extent, (-432079.38952,
                                                        -872594.690447,
                                                        432079.38952,
                                                        904633.303964))
        assert result.proj_dict['lon_0'] == 16
        assert result.proj_dict['lat_0'] == 58
        assert result.width == 288
        assert result.height == 592

        # make sure that setting `proj_info` once doesn't
        # set it in the dynamic area
        result = area.freeze((lons, lats),
                             resolution=3000,
                             proj_info={'lon_0': 0})
        np.testing.assert_allclose(result.area_extent, (538546.7274949469,
                                                        5380808.879250369,
                                                        1724415.6519203288,
                                                        6998895.701001488))
        assert result.proj_dict['lon_0'] == 0
        # lat_0 could be provided or not depending on version of pyproj
        assert result.proj_dict.get('lat_0', 0) == 0
        assert result.width == 395
        assert result.height == 539

    @pytest.mark.parametrize(
        ('lats',),
        [
            (np.linspace(-25.0, -10.0, 10),),
            (np.linspace(10.0, 25.0, 10),),
            (np.linspace(75, 90.0, 10),),
            (np.linspace(-75, -90.0, 10),),
        ],
    )
    @pytest.mark.parametrize('use_dask', [False, True])
    def test_freeze_longlat_antimeridian(self, lats, use_dask):
        """Test geographic areas over the antimeridian."""
        import dask

        from pyresample.test.utils import CustomScheduler
        area = geometry.DynamicAreaDefinition('test_area', 'A test area',
                                              'EPSG:4326')
        lons = np.linspace(175, 185, 10)
        lons[lons > 180] -= 360
        is_pole = (np.abs(lats) > 88).any()
        if use_dask:
            # if we aren't at a pole then we adjust the coordinates
            # that takes a total of 2 computations
            num_computes = 1 if is_pole else 2
            lons = da.from_array(lons)
            lats = da.from_array(lats)
            with dask.config.set(scheduler=CustomScheduler(num_computes)):
                result = area.freeze((lons, lats),
                                     resolution=0.0056)
        else:
            result = area.freeze((lons, lats),
                                 resolution=0.0056)

        extent = result.area_extent
        if is_pole:
            assert extent[0] < -178
            assert extent[2] > 178
            assert result.width == 64088
        else:
            assert extent[0] > 0
            assert extent[2] > 0
            assert result.width == 1787
        assert result.height == 2680

    def test_freeze_with_bb(self):
        """Test freezing the area with bounding box computation."""
        area = geometry.DynamicAreaDefinition('test_area', 'A test area', {'proj': 'omerc'},
                                              optimize_projection=True)
        lons = [[10, 12.1, 14.2, 16.3],
                [10, 12, 14, 16],
                [10, 11.9, 13.8, 15.7]]
        lats = [[66, 67, 68, 69.],
                [58, 59, 60, 61],
                [50, 51, 52, 53]]
        import xarray as xr
        sdef = geometry.SwathDefinition(xr.DataArray(lons), xr.DataArray(lats))
        result = area.freeze(sdef, resolution=1000)
        np.testing.assert_allclose(result.area_extent,
                                   [-335439.956533, 5502125.451125,
                                    191991.313351, 7737532.343683])

        assert result.width == 4
        assert result.height == 18
        # Test for properties and shape usage in freeze.
        area = geometry.DynamicAreaDefinition('test_area', 'A test area', {'proj': 'merc'},
                                              width=4, height=18)
        assert (18, 4) == area.shape
        result = area.freeze(sdef)
        np.testing.assert_allclose(result.area_extent,
                                   (996309.4426, 6287132.757981, 1931393.165263, 10837238.860543))
        area = geometry.DynamicAreaDefinition('test_area', 'A test area', {'proj': 'merc'},
                                              resolution=1000)
        assert 1000 == area.pixel_size_x
        assert 1000 == area.pixel_size_y

    def test_compute_domain(self):
        """Test computing size and area extent."""
        area = geometry.DynamicAreaDefinition('test_area', 'A test area',
                                              {'proj': 'laea'})
        corners = [1, 1, 9, 9]
        pytest.raises(ValueError, area.compute_domain, corners, 1, 1)

        area_extent, x_size, y_size = area.compute_domain(corners, shape=(5, 5))
        assert area_extent == (0, 0, 10, 10)
        assert x_size == 5
        assert y_size == 5

        area_extent, x_size, y_size = area.compute_domain(corners, resolution=2)
        assert area_extent == (0, 0, 10, 10)
        assert x_size == 5
        assert y_size == 5


class TestCrop(unittest.TestCase):
    """Test the area helpers."""

    def test_get_geostationary_bbox(self):
        """Get the geostationary bbox."""
        geos_area = MagicMock()
        lon_0 = 0
        proj_dict = {'a': 6378169.00,
                     'b': 6356583.80,
                     'h': 35785831.00,
                     'lon_0': lon_0,
                     'proj': 'geos'}
        geos_area.crs = CRS(proj_dict)
        geos_area.area_extent = [-5500000., -5500000., 5500000., 5500000.]

        lon, lat = geometry.get_geostationary_bounding_box(geos_area, 20)
        # This musk be equal to lon.
        elon = np.array([-79.23372832, -77.9694809, -74.55229623, -67.32816598,
                         -41.45591465, 41.45591465, 67.32816598, 74.55229623,
                         77.9694809, 79.23372832, 79.23372832, 77.9694809,
                         74.55229623, 67.32816598, 41.45591465, -41.45591465,
                         -67.32816598, -74.55229623, -77.9694809, -79.23372832])
        elat = np.array([6.94302533e-15, 1.97333299e+01, 3.92114217e+01, 5.82244715e+01,
                         7.52409201e+01, 7.52409201e+01, 5.82244715e+01, 3.92114217e+01,
                         1.97333299e+01, -0.00000000e+00, -6.94302533e-15, -1.97333299e+01,
                         -3.92114217e+01, -5.82244715e+01, -7.52409201e+01, -7.52409201e+01,
                         -5.82244715e+01, -3.92114217e+01, -1.97333299e+01, 0.0])

        np.testing.assert_allclose(lon, elon)
        np.testing.assert_allclose(lat, elat)

        geos_area = MagicMock()
        lon_0 = 10
        proj_dict = {'a': 6378169.00,
                     'b': 6356583.80,
                     'h': 35785831.00,
                     'lon_0': lon_0,
                     'proj': 'geos'}
        geos_area.crs = CRS(proj_dict)
        geos_area.area_extent = [-5500000., -5500000., 5500000., 5500000.]

        lon, lat = geometry.get_geostationary_bounding_box(geos_area, 20)
        np.testing.assert_allclose(lon, elon + lon_0)

    def test_get_geostationary_angle_extent(self):
        """Get max geostationary angles."""
        geos_area = MagicMock()
        proj_dict = {
            'proj': 'geos',
            'sweep': 'x',
            'lon_0': -89.5,
            'a': 6378169.00,
            'b': 6356583.80,
            'h': 35785831.00,
            'units': 'm'}
        geos_area.crs = CRS(proj_dict)

        expected = (0.15185342867090912, 0.15133555510297725)
        np.testing.assert_allclose(expected,
                                   geometry.get_geostationary_angle_extent(geos_area))

        proj_dict['a'] = 1000.0
        proj_dict['b'] = 1000.0
        proj_dict['h'] = np.sqrt(2) * 1000.0 - 1000.0
        geos_area.crs = CRS(proj_dict)

        expected = (np.deg2rad(45), np.deg2rad(45))
        np.testing.assert_allclose(expected,
                                   geometry.get_geostationary_angle_extent(geos_area))

        proj_dict = {
            'proj': 'geos',
            'sweep': 'x',
            'lon_0': -89.5,
            'ellps': 'GRS80',
            'h': 35785831.00,
            'units': 'm'}
        geos_area.crs = CRS(proj_dict)
        expected = (0.15185277703584374, 0.15133971368991794)
        np.testing.assert_allclose(expected,
                                   geometry.get_geostationary_angle_extent(geos_area))

    def test_sub_area(self):
        """Sub area slicing."""
        area = geometry.AreaDefinition('areaD', 'Europe (3km, HRV, VTC)', 'areaD',
                                       {'a': '6378144.0',
                                        'b': '6356759.0',
                                        'lat_0': '50.00',
                                        'lat_ts': '50.00',
                                        'lon_0': '8.00',
                                        'proj': 'stere'},
                                       800,
                                       800,
                                       [-1370912.72,
                                        -909968.64000000001,
                                        1029087.28,
                                        1490031.3600000001])
        res = area[slice(20, 720), slice(100, 500)]
        np.testing.assert_allclose((-1070912.72, -669968.6399999999,
                                    129087.28000000003, 1430031.36),
                                   res.area_extent)
        self.assertEqual(res.shape, (700, 400))

    def test_aggregate(self):
        """Test aggregation of AreaDefinitions."""
        area = geometry.AreaDefinition('areaD', 'Europe (3km, HRV, VTC)', 'areaD',
                                       {'a': '6378144.0',
                                        'b': '6356759.0',
                                        'lat_0': '50.00',
                                        'lat_ts': '50.00',
                                        'lon_0': '8.00',
                                        'proj': 'stere'},
                                       800,
                                       800,
                                       [-1370912.72,
                                           -909968.64000000001,
                                           1029087.28,
                                           1490031.3600000001])
        res = area.aggregate(x=4, y=2)
        self.assertDictEqual(res.proj_dict, area.proj_dict)
        np.testing.assert_allclose(res.area_extent, area.area_extent)
        self.assertEqual(res.shape[0], area.shape[0] / 2)
        self.assertEqual(res.shape[1], area.shape[1] / 4)


def test_enclose_areas():
    """Test enclosing areas."""
    from pyresample.geometry import create_area_def, enclose_areas
    proj_dict = {'proj': 'geos', 'sweep': 'x', 'lon_0': 0, 'h': 35786023,
                 'x_0': 0, 'y_0': 0, 'ellps': 'GRS80', 'units': 'm',
                 'no_defs': None, 'type': 'crs'}
    proj_dict_alt = {'proj': 'laea', 'lat_0': -90, 'lon_0': 0, 'a': 6371228.0,
                     'units': 'm'}

    ar1 = create_area_def(
        "test-area",
        projection=proj_dict,
        units="m",
        area_extent=[0, 20, 100, 120],
        shape=(10, 10))

    ar2 = create_area_def(
        "test-area",
        projection=proj_dict,
        units="m",
        area_extent=[20, 40, 120, 140],
        shape=(10, 10))

    ar3 = create_area_def(
        "test-area",
        projection=proj_dict,
        units="m",
        area_extent=[20, 0, 120, 100],
        shape=(10, 10))

    ar4 = create_area_def(
        "test-area",
        projection=proj_dict_alt,
        units="m",
        area_extent=[20, 0, 120, 100],
        shape=(10, 10))

    ar5 = create_area_def(
        "test-area",
        projection=proj_dict,
        units="m",
        area_extent=[-50, -50, 50, 50],
        shape=(100, 100))

    ar_joined = enclose_areas(ar1, ar2, ar3)
    np.testing.assert_allclose(ar_joined.area_extent, [0, 0, 120, 140])
    with pytest.raises(ValueError):
        enclose_areas(ar3, ar4)
    with pytest.raises(ValueError):
        enclose_areas(ar3, ar5)
    with pytest.raises(TypeError):
        enclose_areas()


class TestAreaDefGetAreaSlices(unittest.TestCase):
    """Test AreaDefinition's get_area_slices."""

    def test_get_area_slices(self):
        """Check area slicing."""
        from pyresample import get_area_def

        # The area of our source data
        area_id = 'orig'
        area_name = 'Test area'
        proj_id = 'test'
        x_size = 3712
        y_size = 3712
        area_extent = (-5570248.477339745, -5561247.267842293, 5567248.074173927, 5570248.477339745)
        proj_dict = {'a': 6378169.0, 'b': 6356583.8, 'h': 35785831.0,
                     'lon_0': 0.0, 'proj': 'geos', 'units': 'm'}
        area_def = get_area_def(area_id,
                                area_name,
                                proj_id,
                                proj_dict,
                                x_size, y_size,
                                area_extent)

        # An area that is a subset of the original one
        area_to_cover = get_area_def(
            'cover_subset',
            'Area to cover',
            'test',
            proj_dict,
            1000, 1000,
            area_extent=(area_extent[0] + 10000,
                         area_extent[1] + 10000,
                         area_extent[2] - 10000,
                         area_extent[3] - 10000))
        slice_x, slice_y = area_def.get_area_slices(area_to_cover)
        assert isinstance(slice_x.start, int)
        assert isinstance(slice_y.start, int)
        self.assertEqual(slice(3, 3709, None), slice_x)
        self.assertEqual(slice(3, 3709, None), slice_y)

        # An area similar to the source data but not the same
        area_id = 'cover'
        area_name = 'Area to cover'
        proj_id = 'test'
        x_size = 3712
        y_size = 3712
        area_extent = (-5570248.477339261, -5567248.074173444, 5567248.074173444, 5570248.477339261)
        proj_dict = {'a': 6378169.5, 'b': 6356583.8, 'h': 35785831.0,
                     'lon_0': 0.0, 'proj': 'geos', 'units': 'm'}

        area_to_cover = get_area_def(area_id,
                                     area_name,
                                     proj_id,
                                     proj_dict,
                                     x_size, y_size,
                                     area_extent)
        slice_x, slice_y = area_def.get_area_slices(area_to_cover)
        assert isinstance(slice_x.start, int)
        assert isinstance(slice_y.start, int)
        self.assertEqual(slice(46, 3667, None), slice_x)
        self.assertEqual(slice(52, 3663, None), slice_y)

        area_to_cover = geometry.AreaDefinition('areaD', 'Europe (3km, HRV, VTC)', 'areaD',
                                                {'a': 6378144.0,
                                                 'b': 6356759.0,
                                                 'lat_0': 50.00,
                                                 'lat_ts': 50.00,
                                                 'lon_0': 8.00,
                                                 'proj': 'stere'},
                                                10,
                                                10,
                                                [-1370912.72,
                                                 -909968.64,
                                                 1029087.28,
                                                 1490031.36])
        slice_x, slice_y = area_def.get_area_slices(area_to_cover)
        assert isinstance(slice_x.start, int)
        assert isinstance(slice_y.start, int)
        self.assertEqual(slice_x, slice(1610, 2343))
        self.assertEqual(slice_y, slice(158, 515, None))

        # The same as source area, but flipped in X and Y
        area_id = 'cover'
        area_name = 'Area to cover'
        proj_id = 'test'
        x_size = 3712
        y_size = 3712
        area_extent = (5567248.074173927, 5570248.477339745, -5570248.477339745, -5561247.267842293)
        proj_dict = {'a': 6378169.0, 'b': 6356583.8, 'h': 35785831.0,
                     'lon_0': 0.0, 'proj': 'geos', 'units': 'm'}

        area_to_cover = get_area_def(area_id,
                                     area_name,
                                     proj_id,
                                     proj_dict,
                                     x_size, y_size,
                                     area_extent)
        slice_x, slice_y = area_def.get_area_slices(area_to_cover)
        assert isinstance(slice_x.start, int)
        assert isinstance(slice_y.start, int)
        self.assertEqual(slice(0, x_size, None), slice_x)
        self.assertEqual(slice(0, y_size, None), slice_y)

        # totally different area
        projections = [{"init": 'EPSG:4326'}, 'EPSG:4326']
        for projection in projections:
            area_to_cover = geometry.AreaDefinition(
                'epsg4326', 'Global equal latitude/longitude grid for global sphere',
                'epsg4326',
                projection,
                8192,
                4096,
                [-180.0, -90.0, 180.0, 90.0])

            slice_x, slice_y = area_def.get_area_slices(area_to_cover)
            assert isinstance(slice_x.start, int)
            assert isinstance(slice_y.start, int)
            self.assertEqual(slice_x, slice(46, 3667, None))
            self.assertEqual(slice_y, slice(52, 3663, None))

    def test_get_area_slices_nongeos(self):
        """Check area slicing for non-geos projections."""
        from pyresample import get_area_def

        # The area of our source data
        area_id = 'orig'
        area_name = 'Test area'
        proj_id = 'test'
        x_size = 3712
        y_size = 3712
        area_extent = (-5570248.477339745, -5561247.267842293, 5567248.074173927, 5570248.477339745)
        proj_dict = {'a': 6378169.0, 'b': 6356583.8, 'lat_1': 25.,
                     'lat_2': 25., 'lon_0': 0.0, 'proj': 'lcc', 'units': 'm'}
        area_def = get_area_def(area_id,
                                area_name,
                                proj_id,
                                proj_dict,
                                x_size, y_size,
                                area_extent)

        # An area that is a subset of the original one
        area_to_cover = get_area_def(
            'cover_subset',
            'Area to cover',
            'test',
            proj_dict,
            1000, 1000,
            area_extent=(area_extent[0] + 10000,
                         area_extent[1] + 10000,
                         area_extent[2] - 10000,
                         area_extent[3] - 10000))
        slice_x, slice_y = area_def.get_area_slices(area_to_cover)
        self.assertEqual(slice(3, 3709, None), slice_x)
        self.assertEqual(slice(3, 3709, None), slice_y)

    def test_on_flipped_geos_area(self):
        """Test get_area_slices on flipped areas."""
        from pyresample.geometry import AreaDefinition
        src_area = AreaDefinition('dst', 'dst area', None,
                                  {'ellps': 'WGS84', 'h': '35785831', 'proj': 'geos'},
                                  100, 100,
                                  (5550000.0, 5550000.0, -5550000.0, -5550000.0))
        expected_slice_lines = slice(60, 91)
        expected_slice_cols = slice(90, 100)
        cropped_area = src_area[expected_slice_lines, expected_slice_cols]
        slice_cols, slice_lines = src_area.get_area_slices(cropped_area)
        assert slice_lines == expected_slice_lines
        assert slice_cols == expected_slice_cols

        expected_slice_cols = slice(30, 61)
        cropped_area = src_area[expected_slice_lines, expected_slice_cols]
        slice_cols, slice_lines = src_area.get_area_slices(cropped_area)
        assert slice_lines == expected_slice_lines
        assert slice_cols == expected_slice_cols<|MERGE_RESOLUTION|>--- conflicted
+++ resolved
@@ -146,11 +146,7 @@
                                               width=360,
                                               height=180,
                                               area_extent=(-180, -90, 180, 90)).to_cartopy_crs()
-<<<<<<< HEAD
-        self.assertTrue(np.allclose(latlong_crs.bounds, [-np.pi, np.pi, -np.pi / 2, np.pi / 2]))
-=======
         np.testing.assert_allclose(latlong_crs.bounds, [-180, 180, -90, 90])
->>>>>>> e9d632d5
 
     def test_dump(self):
         """Test exporting area defs."""
