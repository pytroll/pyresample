# -*- coding: utf-8 -*-
from __future__ import with_statement

import random
import sys

import numpy as np

from pyresample import geo_filter, geometry, parse_area_file
from pyresample.geometry import (IncompatibleAreas,
                                 combine_area_extents_vertical,
                                 concatenate_area_defs)
from pyresample.test.utils import catch_warnings

try:
    from unittest.mock import MagicMock, patch
except ImportError:
    # separate mock package py<3.3
    from mock import MagicMock, patch

if sys.version_info < (2, 7):
    import unittest2 as unittest
else:
    import unittest


class Test(unittest.TestCase):
    """Unit testing the geometry and geo_filter modules."""

    def test_lonlat_precomp(self):
        area_def = geometry.AreaDefinition('areaD', 'Europe (3km, HRV, VTC)', 'areaD',
                                           {'a': '6378144.0',
                                            'b': '6356759.0',
                                            'lat_0': '50.00',
                                            'lat_ts': '50.00',
                                            'lon_0': '8.00',
                                            'proj': 'stere'},
                                           800,
                                           800,
                                           [-1370912.72,
                                               -909968.64000000001,
                                               1029087.28,
                                               1490031.3600000001])
        lons, lats = area_def.get_lonlats()
        lon, lat = area_def.get_lonlat(400, 400)
        self.assertAlmostEqual(lon, 5.5028467120975835,
                               msg='lon retrieval from precomputated grid failed')
        self.assertAlmostEqual(lat, 52.566998432390619,
                               msg='lat retrieval from precomputated grid failed')

    def test_cartesian(self):
        area_def = geometry.AreaDefinition('areaD', 'Europe (3km, HRV, VTC)', 'areaD',
                                           {'a': '6378144.0',
                                            'b': '6356759.0',
                                            'lat_0': '50.00',
                                            'lat_ts': '50.00',
                                            'lon_0': '8.00',
                                            'proj': 'stere'},
                                           800,
                                           800,
                                           [-1370912.72,
                                               -909968.64000000001,
                                               1029087.28,
                                               1490031.3600000001])
        cart_coords = area_def.get_cartesian_coords()
        exp = 5872039989466.8457031
        self.assertTrue((cart_coords.sum() - exp) < 1e-7 * exp,
                        msg='Calculation of cartesian coordinates failed')

    def test_cartopy_crs(self):
        """Test conversion from area definition to cartopy crs"""
        from pyresample import utils

        europe = geometry.AreaDefinition(area_id='areaD',
                                         description='Europe (3km, HRV, VTC)',
                                         proj_id='areaD',
                                         projection={'a': '6378144.0',
                                                     'b': '6356759.0',
                                                     'lat_0': '50.00',
                                                     'lat_ts': '50.00',
                                                     'lon_0': '8.00',
                                                     'proj': 'stere'},
                                         width=800, height=800,
                                         area_extent=[-1370912.72,
                                                      -909968.64000000001,
                                                      1029087.28,
                                                      1490031.3600000001])
        seviri = geometry.AreaDefinition(area_id='seviri',
                                         description='SEVIRI HRIT like (flipped, south up)',
                                         proj_id='seviri',
                                         projection={'proj': 'geos',
                                                     'lon_0': 0.0,
                                                     'a': 6378169.00,
                                                     'b': 6356583.80,
                                                     'h': 35785831.00,
                                                     'units': 'm'},
                                         width=123, height=123,
                                         area_extent=[5500000, 5500000, -5500000, -5500000])

        for area_def in [europe, seviri]:
            crs = area_def.to_cartopy_crs()

            # Bounds
            self.assertEqual(crs.bounds,
                             (area_def.area_extent[0],
                              area_def.area_extent[2],
                              area_def.area_extent[1],
                              area_def.area_extent[3]))

            # Threshold
            thresh_exp = min(np.fabs(area_def.area_extent[2] - area_def.area_extent[0]),
                             np.fabs(area_def.area_extent[3] - area_def.area_extent[1])) / 100.
            self.assertEqual(crs.threshold, thresh_exp)

        # EPSG projection
        projections = ['+init=EPSG:6932']
        if utils.is_pyproj2():
            projections.append('EPSG:6932')

        for projection in projections:
            area = geometry.AreaDefinition(
                area_id='ease-sh-2.0',
                description='25km EASE Grid 2.0 (Southern Hemisphere)',
                proj_id='ease-sh-2.0',
                projection=projection,
                width=123, height=123,
                area_extent=[-40000., -40000., 40000., 40000.])
            with patch('pyresample._cartopy.warnings.warn') as warn:
                # Test that user warning has been issued (EPSG to proj4 string is potentially lossy)
                area.to_cartopy_crs()
                if projection.startswith('EPSG'):
                    # we'll only get this for the new EPSG:XXXX syntax
                    warn.assert_called()

        # Bounds for latlong projection must be specified in radians
        latlong_crs = geometry.AreaDefinition(area_id='latlong',
                                              description='Global regular lat-lon grid',
                                              proj_id='latlong',
                                              projection={'proj': 'latlong', 'lon0': 0},
                                              width=360,
                                              height=180,
                                              area_extent=(-180, -90, 180, 90)).to_cartopy_crs()
        self.assertTrue(np.allclose(latlong_crs.bounds, [-np.pi, np.pi, -np.pi/2, np.pi/2]))

    def test_create_areas_def(self):
        from pyresample import utils
        import yaml

        area_def = geometry.AreaDefinition('areaD', 'Europe (3km, HRV, VTC)',
                                           'areaD',
                                           {'a': '6378144.0',
                                            'b': '6356759.0',
                                            'lat_0': '50.00',
                                            'lat_ts': '50.00',
                                            'lon_0': '8.00',
                                            'proj': 'stere'},
                                           800,
                                           800,
                                           [-1370912.72,
                                            -909968.64000000001,
                                            1029087.28,
                                            1490031.3600000001])
        res = yaml.safe_load(area_def.create_areas_def())
        expected = yaml.safe_load(('areaD:\n  description: Europe (3km, HRV, VTC)\n'
                                   '  projection:\n    a: 6378144.0\n    b: 6356759.0\n'
                                   '    lat_0: 50.0\n    lat_ts: 50.0\n    lon_0: 8.0\n'
                                   '    proj: stere\n  shape:\n    height: 800\n'
                                   '    width: 800\n  area_extent:\n'
                                   '    lower_left_xy: [-1370912.72, -909968.64]\n'
                                   '    upper_right_xy: [1029087.28, 1490031.36]\n'))

        self.assertDictEqual(res, expected)

        # EPSG
        projections = {'+init=epsg:3006': 'init: epsg:3006'}
        if utils.is_pyproj2():
            projections['EPSG:3006'] = 'EPSG: 3006'

        for projection, epsg_yaml in projections.items():
            area_def = geometry.AreaDefinition('baws300_sweref99tm', 'BAWS, 300m resolution, sweref99tm',
                                               'sweref99tm',
                                               projection,
                                               4667,
                                               4667,
                                               [-49739, 5954123, 1350361, 7354223])
            res = yaml.safe_load(area_def.create_areas_def())
            expected = yaml.safe_load(('baws300_sweref99tm:\n'
                                       '  description: BAWS, 300m resolution, sweref99tm\n'
                                       '  projection:\n'
                                       '    {epsg}\n'
                                       '  shape:\n'
                                       '    height: 4667\n'
                                       '    width: 4667\n'
                                       '  area_extent:\n'
                                       '    lower_left_xy: [-49739, 5954123]\n'
                                       '    upper_right_xy: [1350361, 7354223]'.format(epsg=epsg_yaml)))
        self.assertDictEqual(res, expected)

    def test_parse_area_file(self):
        from pyresample import utils

        expected = geometry.AreaDefinition('areaD', 'Europe (3km, HRV, VTC)',
                                           'areaD',
                                           {'a': '6378144.0',
                                            'b': '6356759.0',
                                            'lat_0': '50.00',
                                            'lat_ts': '50.00',
                                            'lon_0': '8.00',
                                            'proj': 'stere'},
                                           800,
                                           800,
                                           [-1370912.72,
                                            -909968.64000000001,
                                            1029087.28,
                                            1490031.3600000001])
        yaml_str = ('areaD:\n  description: Europe (3km, HRV, VTC)\n'
                    '  projection:\n    a: 6378144.0\n    b: 6356759.0\n'
                    '    lat_0: 50.0\n    lat_ts: 50.0\n    lon_0: 8.0\n'
                    '    proj: stere\n  shape:\n    height: 800\n'
                    '    width: 800\n  area_extent:\n'
                    '    lower_left_xy: [-1370912.72, -909968.64]\n'
                    '    upper_right_xy: [1029087.28, 1490031.36]\n')
        area_def = parse_area_file(yaml_str, 'areaD')[0]
        self.assertEqual(area_def, expected)

        # EPSG
        projections = {'+init=epsg:3006': 'init: epsg:3006'}
        if utils.is_pyproj2():
            projections['EPSG:3006'] = 'EPSG: 3006'
        for projection, epsg_yaml in projections.items():
            expected = geometry.AreaDefinition('baws300_sweref99tm', 'BAWS, 300m resolution, sweref99tm',
                                               'sweref99tm',
                                               projection,
                                               4667,
                                               4667,
                                               [-49739, 5954123, 1350361, 7354223])
            yaml_str = ('baws300_sweref99tm:\n'
                        '  description: BAWS, 300m resolution, sweref99tm\n'
                        '  projection:\n'
                        '    {epsg}\n'
                        '  shape:\n'
                        '    height: 4667\n'
                        '    width: 4667\n'
                        '  area_extent:\n'
                        '    lower_left_xy: [-49739, 5954123]\n'
                        '    upper_right_xy: [1350361, 7354223]'.format(epsg=epsg_yaml))
            area_def = parse_area_file(yaml_str, 'baws300_sweref99tm')[0]
            self.assertEqual(area_def, expected)

    def test_base_type(self):
        lons1 = np.arange(-135., +135, 50.)
        lats = np.ones_like(lons1) * 70.

        # Test dtype is preserved without longitude wrapping
        basedef = geometry.BaseDefinition(lons1, lats)
        lons, _ = basedef.get_lonlats()
        self.assertEqual(lons.dtype, lons1.dtype,
                         "BaseDefinition did not maintain dtype of longitudes (in:%s out:%s)" %
                         (lons1.dtype, lons.dtype,))

        lons1_ints = lons1.astype('int')
        basedef = geometry.BaseDefinition(lons1_ints, lats)
        lons, _ = basedef.get_lonlats()
        self.assertEqual(lons.dtype, lons1_ints.dtype,
                         "BaseDefinition did not maintain dtype of longitudes (in:%s out:%s)" %
                         (lons1_ints.dtype, lons.dtype,))

        # Test dtype is preserved with automatic longitude wrapping
        lons2 = np.where(lons1 < 0, lons1 + 360, lons1)
        with catch_warnings():
            basedef = geometry.BaseDefinition(lons2, lats)

        lons, _ = basedef.get_lonlats()
        self.assertEqual(lons.dtype, lons2.dtype,
                         "BaseDefinition did not maintain dtype of longitudes (in:%s out:%s)" %
                         (lons2.dtype, lons.dtype,))

        lons2_ints = lons2.astype('int')
        with catch_warnings():
            basedef = geometry.BaseDefinition(lons2_ints, lats)

        lons, _ = basedef.get_lonlats()
        self.assertEqual(lons.dtype, lons2_ints.dtype,
                         "BaseDefinition did not maintain dtype of longitudes (in:%s out:%s)" %
                         (lons2_ints.dtype, lons.dtype,))

    def test_area_hash(self):
        area_def = geometry.AreaDefinition('areaD', 'Europe (3km, HRV, VTC)', 'areaD',
                                           {'a': '6378144.0',
                                            'b': '6356759.0',
                                            'lat_0': '50.00',
                                            'lat_ts': '50.00',
                                            'lon_0': '8.00',
                                            'proj': 'stere'},
                                           800,
                                           800,
                                           [-1370912.72,
                                               -909968.64000000001,
                                               1029087.28,
                                               1490031.3600000001])

        self.assertIsInstance(hash(area_def), int)

        area_def = geometry.AreaDefinition('areaD', 'Europe (3km, HRV, VTC)', 'areaD',
                                           {'a': '6378144.0',
                                            'b': '6356759.0',
                                            'lat_ts': '50.00',
                                            'lon_0': '8.00',
                                            'lat_0': '50.00',
                                            'proj': 'stere'},
                                           800,
                                           800,
                                           [-1370912.72,
                                               -909968.64000000001,
                                               1029087.28,
                                               1490031.3600000001])

        self.assertIsInstance(hash(area_def), int)

        area_def = geometry.AreaDefinition('New area', 'Europe', 'areaD',
                                           {'a': '6378144.0',
                                            'b': '6356759.0',
                                            'lat_ts': '50.00',
                                            'lon_0': '8.00',
                                            'lat_0': '50.00',
                                            'proj': 'stere'},
                                           800,
                                           800,
                                           [-1370912.72,
                                               -909968.64000000001,
                                               1029087.28,
                                               1490031.3600000001])

        self.assertIsInstance(hash(area_def), int)

    def test_get_array_hashable(self):
        arr = np.array([1.2, 1.3, 1.4, 1.5])
        if sys.byteorder == 'little':
            # arr.view(np.uint8)
            reference = np.array([51,  51,  51,  51,  51,  51, 243,
                                  63, 205, 204, 204, 204, 204,
                                  204, 244,  63, 102, 102, 102, 102,
                                  102, 102, 246,  63,   0,   0,
                                  0,   0,   0,   0, 248,  63],
                                 dtype=np.uint8)
        else:
            # on le machines use arr.byteswap().view(np.uint8)
            reference = np.array([63, 243,  51,  51,  51,  51,  51,
                                  51,  63, 244, 204, 204, 204,
                                  204, 204, 205,  63, 246, 102, 102,
                                  102, 102, 102, 102,  63, 248,
                                  0,   0,   0,   0,   0,   0],
                                 dtype=np.uint8)

        np.testing.assert_allclose(reference,
                                   geometry.get_array_hashable(arr))

        try:
            import xarray as xr
        except ImportError:
            pass
        else:
            xrarr = xr.DataArray(arr)
            np.testing.assert_allclose(reference,
                                       geometry.get_array_hashable(arr))

            xrarr.attrs['hash'] = 42
            self.assertEqual(geometry.get_array_hashable(xrarr),
                             xrarr.attrs['hash'])

    def test_swath_hash(self):
        lons = np.array([1.2, 1.3, 1.4, 1.5])
        lats = np.array([65.9, 65.86, 65.82, 65.78])
        swath_def = geometry.SwathDefinition(lons, lats)

        self.assertIsInstance(hash(swath_def), int)

        try:
            import dask.array as da
        except ImportError:
            print("Not testing with dask arrays")
        else:
            dalons = da.from_array(lons, chunks=1000)
            dalats = da.from_array(lats, chunks=1000)
            swath_def = geometry.SwathDefinition(dalons, dalats)

            self.assertIsInstance(hash(swath_def), int)

        try:
            import xarray as xr
        except ImportError:
            print("Not testing with xarray")
        else:
            xrlons = xr.DataArray(lons)
            xrlats = xr.DataArray(lats)
            swath_def = geometry.SwathDefinition(xrlons, xrlats)

            self.assertIsInstance(hash(swath_def), int)

        try:
            import xarray as xr
            import dask.array as da
        except ImportError:
            print("Not testing with xarrays and dask arrays")
        else:
            xrlons = xr.DataArray(da.from_array(lons, chunks=1000))
            xrlats = xr.DataArray(da.from_array(lats, chunks=1000))
            swath_def = geometry.SwathDefinition(xrlons, xrlats)

            self.assertIsInstance(hash(swath_def), int)

        lons = np.ma.array([1.2, 1.3, 1.4, 1.5])
        lats = np.ma.array([65.9, 65.86, 65.82, 65.78])
        swath_def = geometry.SwathDefinition(lons, lats)

        self.assertIsInstance(hash(swath_def), int)

    def test_area_equal(self):
        area_def = geometry.AreaDefinition('areaD', 'Europe (3km, HRV, VTC)', 'areaD',
                                           {'a': '6378144.0',
                                            'b': '6356759.0',
                                            'lat_0': '50.00',
                                            'lat_ts': '50.00',
                                            'lon_0': '8.00',
                                            'proj': 'stere'},
                                           800,
                                           800,
                                           [-1370912.72,
                                               -909968.64000000001,
                                               1029087.28,
                                               1490031.3600000001])
        area_def2 = geometry.AreaDefinition('areaD', 'Europe (3km, HRV, VTC)', 'areaD',
                                            {'a': '6378144.0',
                                             'b': '6356759.0',
                                             'lat_0': '50.00',
                                             'lat_ts': '50.00',
                                             'lon_0': '8.00',
                                             'proj': 'stere'},
                                            800,
                                            800,
                                            [-1370912.72,
                                                -909968.64000000001,
                                                1029087.28,
                                                1490031.3600000001])
        self.assertFalse(
            area_def != area_def2, 'area_defs are not equal as expected')

    def test_not_area_equal(self):
        area_def = geometry.AreaDefinition('areaD', 'Europe (3km, HRV, VTC)', 'areaD',
                                           {'a': '6378144.0',
                                            'b': '6356759.0',
                                            'lat_0': '50.00',
                                            'lat_ts': '50.00',
                                            'lon_0': '8.00',
                                            'proj': 'stere'},
                                           800,
                                           800,
                                           [-1370912.72,
                                               -909968.64000000001,
                                               1029087.28,
                                               1490031.3600000001])

        msg_area = geometry.AreaDefinition('msg_full', 'Full globe MSG image 0 degrees',
                                           'msg_full',
                                           {'a': '6378169.0',
                                            'b': '6356584.0',
                                            'h': '35785831.0',
                                            'lon_0': '0',
                                            'proj': 'geos'},
                                           3712,
                                           3712,
                                           [-5568742.4000000004,
                                               -5568742.4000000004,
                                               5568742.4000000004,
                                               5568742.4000000004]
                                           )
        self.assertFalse(
            area_def == msg_area, 'area_defs are not expected to be equal')

    def test_swath_equal_area(self):
        area_def = geometry.AreaDefinition('areaD', 'Europe (3km, HRV, VTC)', 'areaD',
                                           {'a': '6378144.0',
                                            'b': '6356759.0',
                                            'lat_0': '50.00',
                                            'lat_ts': '50.00',
                                            'lon_0': '8.00',
                                            'proj': 'stere'},
                                           800,
                                           800,
                                           [-1370912.72,
                                               -909968.64000000001,
                                               1029087.28,
                                               1490031.3600000001])

        swath_def = geometry.SwathDefinition(*area_def.get_lonlats())

        self.assertFalse(
            swath_def != area_def, "swath_def and area_def should be equal")

        area_def = geometry.AreaDefinition('areaD', 'Europe (3km, HRV, VTC)', 'areaD',
                                           {'a': '6378144.0',
                                            'b': '6356759.0',
                                            'lat_0': '50.00',
                                            'lat_ts': '50.00',
                                            'lon_0': '8.00',
                                            'proj': 'stere'},
                                           800,
                                           800,
                                           [-1370912.72,
                                               -909968.64000000001,
                                               1029087.28,
                                               1490031.3600000001])

        self.assertFalse(
            area_def != swath_def, "swath_def and area_def should be equal")

    def test_swath_not_equal_area(self):
        area_def = geometry.AreaDefinition('areaD', 'Europe (3km, HRV, VTC)', 'areaD',
                                           {'a': '6378144.0',
                                            'b': '6356759.0',
                                            'lat_0': '50.00',
                                            'lat_ts': '50.00',
                                            'lon_0': '8.00',
                                            'proj': 'stere'},
                                           800,
                                           800,
                                           [-1370912.72,
                                               -909968.64000000001,
                                               1029087.28,
                                               1490031.3600000001])

        lons = np.array([1.2, 1.3, 1.4, 1.5])
        lats = np.array([65.9, 65.86, 65.82, 65.78])
        swath_def = geometry.SwathDefinition(lons, lats)

        self.assertFalse(
            swath_def == area_def, "swath_def and area_def should be different")

        area_def = geometry.AreaDefinition('areaD', 'Europe (3km, HRV, VTC)', 'areaD',
                                           {'a': '6378144.0',
                                            'b': '6356759.0',
                                            'lat_0': '50.00',
                                            'lat_ts': '50.00',
                                            'lon_0': '8.00',
                                            'proj': 'stere'},
                                           800,
                                           800,
                                           [-1370912.72,
                                               -909968.64000000001,
                                               1029087.28,
                                               1490031.3600000001])

        self.assertFalse(
            area_def == swath_def, "swath_def and area_def should be different")

    def test_grid_filter_valid(self):
        lons = np.array([-170, -30, 30, 170])
        lats = np.array([20, -40, 50, -80])
        swath_def = geometry.SwathDefinition(lons, lats)
        filter_area = geometry.AreaDefinition('test', 'test', 'test',
                                              {'proj': 'eqc', 'lon_0': 0.0,
                                                  'lat_0': 0.0},
                                              8, 8,
                                              (-20037508.34, -10018754.17, 20037508.34, 10018754.17))
        filter = np.array([[1, 1, 1, 1, 0, 0, 0, 0],
                           [1, 1, 1, 1, 0, 0, 0, 0],
                           [1, 1, 1, 1, 0, 0, 0, 0],
                           [1, 1, 1, 1, 0, 0, 0, 0],
                           [0, 0, 0, 0, 1, 1, 1, 1],
                           [0, 0, 0, 0, 1, 1, 1, 1],
                           [0, 0, 0, 0, 1, 1, 1, 1],
                           [0, 0, 0, 0, 1, 1, 1, 1],
                           ])
        grid_filter = geo_filter.GridFilter(filter_area, filter)
        valid_index = grid_filter.get_valid_index(swath_def)
        expected = np.array([1, 0, 0, 1])
        self.assertTrue(
            np.array_equal(valid_index, expected), 'Failed to find grid filter')

    def test_grid_filter(self):
        lons = np.array([-170, -30, 30, 170])
        lats = np.array([20, -40, 50, -80])
        swath_def = geometry.SwathDefinition(lons, lats)
        data = np.array([1, 2, 3, 4])
        filter_area = geometry.AreaDefinition('test', 'test', 'test',
                                              {'proj': 'eqc', 'lon_0': 0.0,
                                                  'lat_0': 0.0},
                                              8, 8,
                                              (-20037508.34, -10018754.17, 20037508.34, 10018754.17))
        filter = np.array([[1, 1, 1, 1, 0, 0, 0, 0],
                           [1, 1, 1, 1, 0, 0, 0, 0],
                           [1, 1, 1, 1, 0, 0, 0, 0],
                           [1, 1, 1, 1, 0, 0, 0, 0],
                           [0, 0, 0, 0, 1, 1, 1, 1],
                           [0, 0, 0, 0, 1, 1, 1, 1],
                           [0, 0, 0, 0, 1, 1, 1, 1],
                           [0, 0, 0, 0, 1, 1, 1, 1],
                           ])
        grid_filter = geo_filter.GridFilter(filter_area, filter)
        swath_def_f, data_f = grid_filter.filter(swath_def, data)
        expected = np.array([1, 4])
        self.assertTrue(
            np.array_equal(data_f, expected), 'Failed grid filtering data')
        expected_lons = np.array([-170, 170])
        expected_lats = np.array([20, -80])
        self.assertTrue(np.array_equal(swath_def_f.lons[:], expected_lons)
                        and np.array_equal(swath_def_f.lats[:], expected_lats),
                        'Failed finding grid filtering lon lats')

    def test_grid_filter2D(self):
        lons = np.array([[-170, -30, 30, 170],
                         [-170, -30, 30, 170]])
        lats = np.array([[20, -40, 50, -80],
                         [25, -35, 55, -75]])
        swath_def = geometry.SwathDefinition(lons, lats)
        data1 = np.ones((2, 4))
        data2 = np.ones((2, 4)) * 2
        data3 = np.ones((2, 4)) * 3
        data = np.dstack((data1, data2, data3))
        filter_area = geometry.AreaDefinition('test', 'test', 'test',
                                              {'proj': 'eqc', 'lon_0': 0.0,
                                                  'lat_0': 0.0},
                                              8, 8,
                                              (-20037508.34, -10018754.17, 20037508.34, 10018754.17))
        filter = np.array([[1, 1, 1, 1, 0, 0, 0, 0],
                           [1, 1, 1, 1, 0, 0, 0, 0],
                           [1, 1, 1, 1, 0, 0, 0, 0],
                           [1, 1, 1, 1, 0, 0, 0, 0],
                           [0, 0, 0, 0, 1, 1, 1, 1],
                           [0, 0, 0, 0, 1, 1, 1, 1],
                           [0, 0, 0, 0, 1, 1, 1, 1],
                           [0, 0, 0, 0, 1, 1, 1, 1],
                           ])
        grid_filter = geo_filter.GridFilter(filter_area, filter, nprocs=2)
        swath_def_f, data_f = grid_filter.filter(swath_def, data)
        expected = np.array([[1, 2, 3], [1, 2, 3], [1, 2, 3], [1, 2, 3]])
        self.assertTrue(
            np.array_equal(data_f, expected), 'Failed 2D grid filtering data')
        expected_lons = np.array([-170, 170, -170, 170])
        expected_lats = np.array([20, -80, 25, -75])
        self.assertTrue(np.array_equal(swath_def_f.lons[:], expected_lons)
                        and np.array_equal(swath_def_f.lats[:], expected_lats),
                        'Failed finding 2D grid filtering lon lats')

    def test_boundary(self):
        area_def = geometry.AreaDefinition('areaD', 'Europe (3km, HRV, VTC)', 'areaD',
                                           {'a': '6378144.0',
                                            'b': '6356759.0',
                                            'lat_0': '50.00',
                                            'lat_ts': '50.00',
                                            'lon_0': '8.00',
                                            'proj': 'stere'},
                                           10,
                                           10,
                                           [-1370912.72,
                                               -909968.64000000001,
                                               1029087.28,
                                               1490031.3600000001])
        proj_x_boundary, proj_y_boundary = area_def.projection_x_coords, area_def.projection_y_coords
        expected_x = np.array([-1250912.72, -1010912.72, -770912.72,
                               -530912.72, -290912.72, -50912.72, 189087.28,
                               429087.28, 669087.28, 909087.28])
        expected_y = np.array([1370031.36, 1130031.36, 890031.36, 650031.36,
                               410031.36, 170031.36, -69968.64, -309968.64,
                               -549968.64, -789968.64])
        self.assertTrue(np.allclose(proj_x_boundary, expected_x),
                        'Failed to find projection x coords')
        self.assertTrue(np.allclose(proj_y_boundary, expected_y),
                        'Failed to find projection y coords')

    def test_area_extent_ll(self):
        area_def = geometry.AreaDefinition('areaD', 'Europe (3km, HRV, VTC)', 'areaD',
                                           {'a': '6378144.0',
                                            'b': '6356759.0',
                                            'lat_0': '50.00',
                                            'lat_ts': '50.00',
                                            'lon_0': '8.00',
                                            'proj': 'stere'},
                                           10,
                                           10,
                                           [-1370912.72,
                                               -909968.64000000001,
                                               1029087.28,
                                               1490031.3600000001])
        self.assertAlmostEqual(sum(area_def.area_extent_ll),
                               122.06448093539757, 5,
                               'Failed to get lon and lats of area extent')

    def test_latlong_area(self):
        area_def = geometry.AreaDefinition('', '', '',
                                           {'proj': 'latlong'},
                                           360, 180,
                                           [-180, -90, 180, 90])
        lons, lats = area_def.get_lonlats()
        self.assertEqual(lons[0, 0], -179.5)
        self.assertEqual(lats[0, 0], 89.5)

    def test_lonlat2colrow(self):
        from pyresample import utils
        area_id = 'meteosat_0deg'
        area_name = 'Meteosat 0 degree Service'
        proj_id = 'geos0'
        x_size = 3712
        y_size = 3712
        area_extent = [-5570248.477339261, -5567248.074173444,
                       5567248.074173444, 5570248.477339261]
        proj_dict = {'a': '6378169.00',
                     'b': '6356583.80',
                     'h': '35785831.0',
                     'lon_0': '0.0',
                     'proj': 'geos'}
        area = utils.get_area_def(area_id,
                                  area_name,
                                  proj_id,
                                  proj_dict,
                                  x_size, y_size,
                                  area_extent)

        # Imatra, Wiesbaden
        longitudes = np.array([28.75242, 8.24932])
        latitudes = np.array([61.17185, 50.08258])
        cols__, rows__ = area.lonlat2colrow(longitudes, latitudes)

        # test arrays
        cols_expects = np.array([2304, 2040])
        rows_expects = np.array([186, 341])
        self.assertTrue((cols__ == cols_expects).all())
        self.assertTrue((rows__ == rows_expects).all())

        # test scalars
        lon, lat = (-8.125547604568746, -14.345524111874646)
        self.assertTrue(area.lonlat2colrow(lon, lat) == (1567, 2375))

    def test_colrow2lonlat(self):

        from pyresample import utils
        area_id = 'meteosat_0deg'
        area_name = 'Meteosat 0 degree Service'
        proj_id = 'geos0'
        x_size = 3712
        y_size = 3712
        area_extent = [-5570248.477339261, -5567248.074173444,
                       5567248.074173444, 5570248.477339261]
        proj_dict = {'a': '6378169.00',
                     'b': '6356583.80',
                     'h': '35785831.0',
                     'lon_0': '0.0',
                     'proj': 'geos'}
        area = utils.get_area_def(area_id,
                                  area_name,
                                  proj_id,
                                  proj_dict,
                                  x_size, y_size,
                                  area_extent)

        # Imatra, Wiesbaden
        cols = np.array([2304, 2040])
        rows = np.array([186, 341])
        lons__, lats__ = area.colrow2lonlat(cols, rows)

        # test arrays
        lon_expects = np.array([28.77763033, 8.23765962])
        lat_expects = np.array([61.20120556, 50.05836402])
        self.assertTrue(np.allclose(lons__, lon_expects, rtol=0, atol=1e-7))
        self.assertTrue(np.allclose(lats__, lat_expects, rtol=0, atol=1e-7))

        # test scalars
        lon__, lat__ = area.colrow2lonlat(1567, 2375)
        lon_expect = -8.125547604568746
        lat_expect = -14.345524111874646
        self.assertTrue(np.allclose(lon__, lon_expect, rtol=0, atol=1e-7))
        self.assertTrue(np.allclose(lat__, lat_expect, rtol=0, atol=1e-7))

    def test_get_proj_coords_basic(self):
        """Test basic get_proj_coords usage."""
        from pyresample import utils
        area_id = 'test'
        area_name = 'Test area with 2x2 pixels'
        proj_id = 'test'
        x_size = 10
        y_size = 10
        area_extent = [1000000, 0, 1050000, 50000]
        proj_dict = {"proj": 'laea', 'lat_0': '60', 'lon_0': '0', 'a': '6371228.0', 'units': 'm'}
        area_def = utils.get_area_def(area_id, area_name, proj_id, proj_dict, x_size, y_size, area_extent)

        xcoord, ycoord = area_def.get_proj_coords()
        self.assertTrue(np.allclose(xcoord[0, :],
                                    np.array([1002500., 1007500., 1012500.,
                                              1017500., 1022500., 1027500.,
                                              1032500., 1037500., 1042500.,
                                              1047500.])))
        self.assertTrue(np.allclose(ycoord[:, 0],
                                    np.array([47500., 42500., 37500., 32500.,
                                              27500., 22500., 17500., 12500.,
                                              7500.,  2500.])))

        xcoord, ycoord = area_def.get_proj_coords(data_slice=(slice(None, None, 2),
                                                              slice(None, None, 2)))

        self.assertTrue(np.allclose(xcoord[0, :],
                                    np.array([1002500., 1012500., 1022500.,
                                              1032500., 1042500.])))
        self.assertTrue(np.allclose(ycoord[:, 0],
                                    np.array([47500., 37500., 27500., 17500.,
                                              7500.])))

    def test_get_proj_coords_rotation(self):
        """Test basic get_proj_coords usage with rotation specified."""
        from pyresample.geometry import AreaDefinition
        area_id = 'test'
        area_name = 'Test area with 2x2 pixels'
        proj_id = 'test'
        x_size = 10
        y_size = 10
        area_extent = [1000000, 0, 1050000, 50000]
        proj_dict = {"proj": 'laea', 'lat_0': '60', 'lon_0': '0', 'a': '6371228.0', 'units': 'm'}
        area_def = AreaDefinition(area_id, area_name, proj_id, proj_dict, x_size, y_size, area_extent, rotation=45)

        xcoord, ycoord = area_def.get_proj_coords()
        np.testing.assert_allclose(xcoord[0, :],
                                   np.array([742462.120246, 745997.654152, 749533.188058, 753068.721964,
                                             756604.25587, 760139.789776, 763675.323681, 767210.857587,
                                             770746.391493, 774281.925399]))
        np.testing.assert_allclose(ycoord[:, 0],
                                   np.array([-675286.976033, -678822.509939, -682358.043845, -685893.577751,
                                             -689429.111657, -692964.645563, -696500.179469, -700035.713375,
                                             -703571.247281, -707106.781187]))

        xcoord, ycoord = area_def.get_proj_coords(data_slice=(slice(None, None, 2), slice(None, None, 2)))
        np.testing.assert_allclose(xcoord[0, :],
                                   np.array([742462.120246, 749533.188058, 756604.25587, 763675.323681,
                                             770746.391493]))
        np.testing.assert_allclose(ycoord[:, 0],
                                   np.array([-675286.976033, -682358.043845, -689429.111657, -696500.179469,
                                             -703571.247281]))

    def test_get_proj_coords_dask(self):
        """Test get_proj_coords usage with dask arrays."""
        from pyresample import get_area_def
        area_id = 'test'
        area_name = 'Test area with 2x2 pixels'
        proj_id = 'test'
        x_size = 10
        y_size = 10
        area_extent = [1000000, 0, 1050000, 50000]
        proj_dict = {"proj": 'laea', 'lat_0': '60', 'lon_0': '0', 'a': '6371228.0', 'units': 'm'}
        area_def = get_area_def(area_id, area_name, proj_id, proj_dict, x_size, y_size, area_extent)

        xcoord, ycoord = area_def.get_proj_coords(chunks=4096)
        xcoord = xcoord.compute()
        ycoord = ycoord.compute()
        self.assertTrue(np.allclose(xcoord[0, :],
                                    np.array([1002500., 1007500., 1012500.,
                                              1017500., 1022500., 1027500.,
                                              1032500., 1037500., 1042500.,
                                              1047500.])))
        self.assertTrue(np.allclose(ycoord[:, 0],
                                    np.array([47500., 42500., 37500., 32500.,
                                              27500., 22500., 17500., 12500.,
                                              7500.,  2500.])))

        # use the shared method and provide chunks and slices
        xcoord, ycoord = area_def.get_proj_coords(data_slice=(slice(None, None, 2),
                                                              slice(None, None, 2)),
                                                  chunks=4096)
        xcoord = xcoord.compute()
        ycoord = ycoord.compute()
        self.assertTrue(np.allclose(xcoord[0, :],
                                    np.array([1002500., 1012500., 1022500.,
                                              1032500., 1042500.])))
        self.assertTrue(np.allclose(ycoord[:, 0],
                                    np.array([47500., 37500., 27500., 17500.,
                                              7500.])))

    def test_get_xy_from_lonlat(self):
        """Test the function get_xy_from_lonlat"""
        from pyresample import utils
        area_id = 'test'
        area_name = 'Test area with 2x2 pixels'
        proj_id = 'test'
        x_size = 2
        y_size = 2
        area_extent = [1000000, 0, 1050000, 50000]
        proj_dict = {"proj": 'laea',
                     'lat_0': '60',
                     'lon_0': '0',
                     'a': '6371228.0', 'units': 'm'}
        area_def = utils.get_area_def(area_id,
                                      area_name,
                                      proj_id,
                                      proj_dict,
                                      x_size, y_size,
                                      area_extent)
        from pyresample._spatial_mp import Proj
        p__ = Proj(proj_dict)
        lon_ul, lat_ul = p__(1000000, 50000, inverse=True)
        lon_ur, lat_ur = p__(1050000, 50000, inverse=True)
        lon_ll, lat_ll = p__(1000000, 0, inverse=True)
        lon_lr, lat_lr = p__(1050000, 0, inverse=True)

        eps_lonlat = 0.01
        eps_meters = 100
        x__, y__ = area_def.get_xy_from_lonlat(lon_ul + eps_lonlat,
                                               lat_ul - eps_lonlat)
        x_expect, y_expect = 0, 0
        self.assertEqual(x__, x_expect)
        self.assertEqual(y__, y_expect)
        x__, y__ = area_def.get_xy_from_lonlat(lon_ur - eps_lonlat,
                                               lat_ur - eps_lonlat)
        self.assertEqual(x__, 1)
        self.assertEqual(y__, 0)
        x__, y__ = area_def.get_xy_from_lonlat(lon_ll + eps_lonlat,
                                               lat_ll + eps_lonlat)
        self.assertEqual(x__, 0)
        self.assertEqual(y__, 1)
        x__, y__ = area_def.get_xy_from_lonlat(lon_lr - eps_lonlat,
                                               lat_lr + eps_lonlat)
        self.assertEqual(x__, 1)
        self.assertEqual(y__, 1)

        lon, lat = p__(1025000 - eps_meters, 25000 - eps_meters, inverse=True)
        x__, y__ = area_def.get_xy_from_lonlat(lon, lat)
        self.assertEqual(x__, 0)
        self.assertEqual(y__, 1)

        lon, lat = p__(1025000 + eps_meters, 25000 - eps_meters, inverse=True)
        x__, y__ = area_def.get_xy_from_lonlat(lon, lat)
        self.assertEqual(x__, 1)
        self.assertEqual(y__, 1)

        lon, lat = p__(1025000 - eps_meters, 25000 + eps_meters, inverse=True)
        x__, y__ = area_def.get_xy_from_lonlat(lon, lat)
        self.assertEqual(x__, 0)
        self.assertEqual(y__, 0)

        lon, lat = p__(1025000 + eps_meters, 25000 + eps_meters, inverse=True)
        x__, y__ = area_def.get_xy_from_lonlat(lon, lat)
        self.assertEqual(x__, 1)
        self.assertEqual(y__, 0)

        lon, lat = p__(999000, -10, inverse=True)
        self.assertRaises(ValueError, area_def.get_xy_from_lonlat, lon, lat)
        self.assertRaises(ValueError, area_def.get_xy_from_lonlat, 0., 0.)

        # Test getting arrays back:
        lons = [lon_ll + eps_lonlat, lon_ur - eps_lonlat]
        lats = [lat_ll + eps_lonlat, lat_ur - eps_lonlat]
        x__, y__ = area_def.get_xy_from_lonlat(lons, lats)

        x_expects = np.array([0, 1])
        y_expects = np.array([1, 0])
        self.assertTrue((x__.data == x_expects).all())
        self.assertTrue((y__.data == y_expects).all())

    def test_get_area_slices(self):
        """Check area slicing."""
        from pyresample import utils

        # The area of our source data
        area_id = 'orig'
        area_name = 'Test area'
        proj_id = 'test'
        x_size = 3712
        y_size = 3712
        area_extent = (-5570248.477339745, -5561247.267842293, 5567248.074173927, 5570248.477339745)
        proj_dict = {'a': 6378169.0, 'b': 6356583.8, 'h': 35785831.0,
                     'lon_0': 0.0, 'proj': 'geos', 'units': 'm'}
        area_def = utils.get_area_def(area_id,
                                      area_name,
                                      proj_id,
                                      proj_dict,
                                      x_size, y_size,
                                      area_extent)

        # An area that is a subset of the original one
        area_to_cover = utils.get_area_def(
            'cover_subset',
            'Area to cover',
            'test',
            proj_dict,
            1000, 1000,
            area_extent=(area_extent[0] + 10000,
                         area_extent[1] + 10000,
                         area_extent[2] - 10000,
                         area_extent[3] - 10000))
        slice_x, slice_y = area_def.get_area_slices(area_to_cover)
        self.assertEqual(slice(3, 3709, None), slice_x)
        self.assertEqual(slice(3, 3709, None), slice_y)

        # An area similar to the source data but not the same
        area_id = 'cover'
        area_name = 'Area to cover'
        proj_id = 'test'
        x_size = 3712
        y_size = 3712
        area_extent = (-5570248.477339261, -5567248.074173444, 5567248.074173444, 5570248.477339261)
        proj_dict = {'a': 6378169.5, 'b': 6356583.8, 'h': 35785831.0,
                     'lon_0': 0.0, 'proj': 'geos', 'units': 'm'}

        area_to_cover = utils.get_area_def(area_id,
                                           area_name,
                                           proj_id,
                                           proj_dict,
                                           x_size, y_size,
                                           area_extent)
        slice_x, slice_y = area_def.get_area_slices(area_to_cover)
        self.assertEqual(slice(46, 3667, None), slice_x)
        self.assertEqual(slice(52, 3663, None), slice_y)

        area_to_cover = geometry.AreaDefinition('areaD', 'Europe (3km, HRV, VTC)', 'areaD',
                                                {'a': 6378144.0,
                                                 'b': 6356759.0,
                                                 'lat_0': 50.00,
                                                 'lat_ts': 50.00,
                                                 'lon_0': 8.00,
                                                 'proj': 'stere'},
                                                10,
                                                10,
                                                [-1370912.72,
                                                 -909968.64,
                                                 1029087.28,
                                                 1490031.36])
        slice_x, slice_y = area_def.get_area_slices(area_to_cover)
        self.assertEqual(slice_x, slice(1610, 2343))
        self.assertEqual(slice_y, slice(158, 515, None))

        # totally different area
        projections = [{"init": 'EPSG:4326'}]
        if utils.is_pyproj2():
            projections.append('EPSG:4326')
        for projection in projections:
            area_to_cover = geometry.AreaDefinition(
                'epsg4326', 'Global equal latitude/longitude grid for global sphere',
                'epsg4326',
                projection,
                8192,
                4096,
                [-180.0, -90.0, 180.0, 90.0])

            slice_x, slice_y = area_def.get_area_slices(area_to_cover)
            self.assertEqual(slice_x, slice(46, 3667, None))
            self.assertEqual(slice_y, slice(52, 3663, None))

    def test_get_area_slices_nongeos(self):
        """Check area slicing for non-geos projections."""
        from pyresample import utils

        # The area of our source data
        area_id = 'orig'
        area_name = 'Test area'
        proj_id = 'test'
        x_size = 3712
        y_size = 3712
        area_extent = (-5570248.477339745, -5561247.267842293, 5567248.074173927, 5570248.477339745)
        proj_dict = {'a': 6378169.0, 'b': 6356583.8, 'lat_1': 25.,
                     'lat_2': 25., 'lon_0': 0.0, 'proj': 'lcc', 'units': 'm'}
        area_def = utils.get_area_def(area_id,
                                      area_name,
                                      proj_id,
                                      proj_dict,
                                      x_size, y_size,
                                      area_extent)

        # An area that is a subset of the original one
        area_to_cover = utils.get_area_def(
            'cover_subset',
            'Area to cover',
            'test',
            proj_dict,
            1000, 1000,
            area_extent=(area_extent[0] + 10000,
                         area_extent[1] + 10000,
                         area_extent[2] - 10000,
                         area_extent[3] - 10000))
        slice_x, slice_y = area_def.get_area_slices(area_to_cover)
        self.assertEqual(slice(3, 3709, None), slice_x)
        self.assertEqual(slice(3, 3709, None), slice_y)

    def test_proj_str(self):
        """Test the 'proj_str' property of AreaDefinition."""
        from collections import OrderedDict
        from pyresample import utils

        # pyproj 2.0+ adds a +type=crs parameter
        extra_params = ' +type=crs' if utils.is_pyproj2() else ''
        proj_dict = OrderedDict()
        proj_dict['proj'] = 'stere'
        proj_dict['a'] = 6378144.0
        proj_dict['b'] = 6356759.0
        proj_dict['lat_0'] = 50.00
        proj_dict['lat_ts'] = 50.00
        proj_dict['lon_0'] = 8.00
        area = geometry.AreaDefinition('areaD', 'Europe (3km, HRV, VTC)', 'areaD',
                                       proj_dict, 10, 10,
                                       [-1370912.72, -909968.64, 1029087.28,
                                        1490031.36])
        self.assertEqual(area.proj_str,
                         '+a=6378144.0 +b=6356759.0 +lat_0=50.0 +lat_ts=50.0 '
                         '+lon_0=8.0 +proj=stere' + extra_params)
        # try a omerc projection and no_rot parameters
        proj_dict['proj'] = 'omerc'
        proj_dict['alpha'] = proj_dict.pop('lat_ts')
        proj_dict['no_rot'] = ''
        area = geometry.AreaDefinition('areaD', 'Europe (3km, HRV, VTC)', 'areaD',
                                       proj_dict, 10, 10,
                                       [-1370912.72, -909968.64, 1029087.28,
                                        1490031.36])
        self.assertEqual(area.proj_str,
                         '+a=6378144.0 +alpha=50.0 +b=6356759.0 +lat_0=50.0 '
                         '+lon_0=8.0 +no_rot +proj=omerc' + extra_params)

        # EPSG
        if utils.is_pyproj2():
            # With pyproj 2.0+ we expand EPSG to full parameter list
            full_proj = ('+datum=WGS84 +lat_0=-90 +lon_0=0 +no_defs '
                         '+proj=laea +type=crs +units=m +x_0=0 +y_0=0')
            projections = [
                ('+init=EPSG:6932', full_proj),
                ('EPSG:6932', full_proj)
            ]
        else:
            projections = [
                ('+init=EPSG:6932', '+init=EPSG:6932'),
            ]
        for projection, expected_proj in projections:
            area = geometry.AreaDefinition(
                area_id='ease-sh-2.0',
                description='25km EASE Grid 2.0 (Southern Hemisphere)',
                proj_id='ease-sh-2.0',
                projection=projection,
                width=123, height=123,
                area_extent=[-40000., -40000., 40000., 40000.])
            self.assertEqual(area.proj_str, expected_proj)

        if utils.is_pyproj2():
            # CRS with towgs84 in it
            # we remove towgs84 if they are all 0s
            projection = {'proj': 'laea', 'lat_0': 52, 'lon_0': 10, 'x_0': 4321000, 'y_0': 3210000,
                          'ellps': 'GRS80', 'towgs84': '0,0,0,0,0,0,0', 'units': 'm', 'no_defs': True}
            area = geometry.AreaDefinition(
                area_id='test_towgs84',
                description='',
                proj_id='',
                projection=projection,
                width=123, height=123,
                area_extent=[-40000., -40000., 40000., 40000.])
            self.assertEqual(area.proj_str,
                             '+ellps=GRS80 +lat_0=52 +lon_0=10 +no_defs +proj=laea '
                             # '+towgs84=0.0,0.0,0.0,0.0,0.0,0.0,0.0 '
                             '+type=crs +units=m '
                             '+x_0=4321000 +y_0=3210000')
            projection = {'proj': 'laea', 'lat_0': 52, 'lon_0': 10, 'x_0': 4321000, 'y_0': 3210000,
                          'ellps': 'GRS80', 'towgs84': '0,5,0,0,0,0,0', 'units': 'm', 'no_defs': True}
            area = geometry.AreaDefinition(
                area_id='test_towgs84',
                description='',
                proj_id='',
                projection=projection,
                width=123, height=123,
                area_extent=[-40000., -40000., 40000., 40000.])
            self.assertEqual(area.proj_str,
                             '+ellps=GRS80 +lat_0=52 +lon_0=10 +no_defs +proj=laea '
                             '+towgs84=0.0,5.0,0.0,0.0,0.0,0.0,0.0 '
                             '+type=crs +units=m '
                             '+x_0=4321000 +y_0=3210000')

    def test_striding(self):
        """Test striding AreaDefinitions."""
        from pyresample import utils

        area_id = 'orig'
        area_name = 'Test area'
        proj_id = 'test'
        x_size = 3712
        y_size = 3712
        area_extent = (-5570248.477339745, -5561247.267842293, 5567248.074173927, 5570248.477339745)
        proj_dict = {'a': 6378169.0, 'b': 6356583.8, 'h': 35785831.0,
                     'lon_0': 0.0, 'proj': 'geos', 'units': 'm'}
        area_def = utils.get_area_def(area_id,
                                      area_name,
                                      proj_id,
                                      proj_dict,
                                      x_size, y_size,
                                      area_extent)

        reduced_area = area_def[::4, ::4]
        np.testing.assert_allclose(reduced_area.area_extent, (area_extent[0],
                                                              area_extent[1] + 3 * area_def.pixel_size_y,
                                                              area_extent[2] - 3 * area_def.pixel_size_x,
                                                              area_extent[3]))
        self.assertEqual(reduced_area.shape, (928, 928))

<<<<<<< HEAD
    def test_area_def_geocentric_resolution(self):
        """Test the AreaDefinition.geocentric_resolution method."""
        from pyresample import get_area_def
        area_extent = (-5570248.477339745, -5561247.267842293, 5567248.074173927, 5570248.477339745)
        proj_dict = {'a': 6378169.0, 'b': 6356583.8, 'h': 35785831.0,
                     'lon_0': 0.0, 'proj': 'geos', 'units': 'm'}
        # metered projection
        area_def = get_area_def('orig', 'Test area', 'test',
                                proj_dict,
                                3712, 3712,
                                area_extent)
        geo_res = area_def.geocentric_resolution()
        np.testing.assert_allclose(10646.562531, geo_res)

        # lon/lat
        proj_dict = {'a': 6378169.0, 'b': 6356583.8, 'proj': 'latlong'}
        area_def = get_area_def('orig', 'Test area', 'test',
                                proj_dict,
                                3712, 3712,
                                [-130, 30, -120, 40],
                                area_extent)
        geo_res = area_def.geocentric_resolution()
        np.testing.assert_allclose(248.594116, geo_res)
=======
    def test_get_lonlats_options(self):
        """Test that lotlat options are respected
        """
        area_def = geometry.AreaDefinition('areaD', 'Europe (3km, HRV, VTC)', 'areaD',
                                           {'a': '6378144.0',
                                            'b': '6356759.0',
                                            'lat_0': '50.00',
                                            'lat_ts': '50.00',
                                            'lon_0': '8.00',
                                            'proj': 'stere'},
                                           800,
                                           800,
                                           [-1370912.72,
                                               -909968.64000000001,
                                               1029087.28,
                                               1490031.3600000001])
        (lon, _) = area_def.get_lonlats(dtype="f4")
        self.assertEqual(lon.dtype, np.dtype("f4"))

        (lon, _) = area_def.get_lonlats(dtype="f8")
        self.assertEqual(lon.dtype, np.dtype("f8"))

        from dask.array.core import Array as dask_array
        (lon, _) = area_def.get_lonlats(dtype="f4", chunks=4)
        self.assertEqual(lon.dtype, np.dtype("f4"))
        self.assertIsInstance(lon, dask_array)

        (lon, _) = area_def.get_lonlats(dtype="f8", chunks=4)
        self.assertEqual(lon.dtype, np.dtype("f8"))
        self.assertIsInstance(lon, dask_array)
>>>>>>> 18db818e


def assert_np_dict_allclose(dict1, dict2):

    assert set(dict1.keys()) == set(dict2.keys())
    for key, val in dict1.items():
        try:
            np.testing.assert_allclose(val, dict2[key])
        except TypeError:
            assert(val == dict2[key])


class TestSwathDefinition(unittest.TestCase):
    """Test the SwathDefinition."""

    def test_swath(self):
        lons1 = np.fromfunction(lambda y, x: 3 + (10.0 / 100) * x, (5000, 100))
        lats1 = np.fromfunction(
            lambda y, x: 75 - (50.0 / 5000) * y, (5000, 100))

        swath_def = geometry.SwathDefinition(lons1, lats1)

        lons2, lats2 = swath_def.get_lonlats()

        self.assertFalse(id(lons1) != id(lons2) or id(lats1) != id(lats2),
                         msg='Caching of swath coordinates failed')

    def test_slice(self):
        """Test that SwathDefinitions can be sliced."""
        lons1 = np.fromfunction(lambda y, x: 3 + (10.0 / 100) * x, (5000, 100))
        lats1 = np.fromfunction(
            lambda y, x: 75 - (50.0 / 5000) * y, (5000, 100))

        swath_def = geometry.SwathDefinition(lons1, lats1)
        new_swath_def = swath_def[1000:4000, 20:40]
        self.assertTupleEqual(new_swath_def.lons.shape, (3000, 20))
        self.assertTupleEqual(new_swath_def.lats.shape, (3000, 20))

    def test_concat_1d(self):
        lons1 = np.array([1, 2, 3])
        lats1 = np.array([1, 2, 3])
        lons2 = np.array([4, 5, 6])
        lats2 = np.array([4, 5, 6])
        swath_def1 = geometry.SwathDefinition(lons1, lats1)
        swath_def2 = geometry.SwathDefinition(lons2, lats2)
        swath_def_concat = swath_def1.concatenate(swath_def2)
        expected = np.array([1, 2, 3, 4, 5, 6])
        self.assertTrue(np.array_equal(swath_def_concat.lons, expected) and
                        np.array_equal(swath_def_concat.lons, expected),
                        'Failed to concatenate 1D swaths')

    def test_concat_2d(self):
        lons1 = np.array([[1, 2, 3], [3, 4, 5], [5, 6, 7]])
        lats1 = np.array([[1, 2, 3], [3, 4, 5], [5, 6, 7]])
        lons2 = np.array([[4, 5, 6], [6, 7, 8]])
        lats2 = np.array([[4, 5, 6], [6, 7, 8]])
        swath_def1 = geometry.SwathDefinition(lons1, lats1)
        swath_def2 = geometry.SwathDefinition(lons2, lats2)
        swath_def_concat = swath_def1.concatenate(swath_def2)
        expected = np.array(
            [[1, 2, 3], [3, 4, 5], [5, 6, 7], [4, 5, 6], [6, 7, 8]])
        self.assertTrue(np.array_equal(swath_def_concat.lons, expected) and
                        np.array_equal(swath_def_concat.lons, expected),
                        'Failed to concatenate 2D swaths')

    def test_append_1d(self):
        lons1 = np.array([1, 2, 3])
        lats1 = np.array([1, 2, 3])
        lons2 = np.array([4, 5, 6])
        lats2 = np.array([4, 5, 6])
        swath_def1 = geometry.SwathDefinition(lons1, lats1)
        swath_def2 = geometry.SwathDefinition(lons2, lats2)
        swath_def1.append(swath_def2)
        expected = np.array([1, 2, 3, 4, 5, 6])
        self.assertTrue(np.array_equal(swath_def1.lons, expected) and
                        np.array_equal(swath_def1.lons, expected),
                        'Failed to append 1D swaths')

    def test_append_2d(self):
        lons1 = np.array([[1, 2, 3], [3, 4, 5], [5, 6, 7]])
        lats1 = np.array([[1, 2, 3], [3, 4, 5], [5, 6, 7]])
        lons2 = np.array([[4, 5, 6], [6, 7, 8]])
        lats2 = np.array([[4, 5, 6], [6, 7, 8]])
        swath_def1 = geometry.SwathDefinition(lons1, lats1)
        swath_def2 = geometry.SwathDefinition(lons2, lats2)
        swath_def1.append(swath_def2)
        expected = np.array(
            [[1, 2, 3], [3, 4, 5], [5, 6, 7], [4, 5, 6], [6, 7, 8]])
        self.assertTrue(np.array_equal(swath_def1.lons, expected) and
                        np.array_equal(swath_def1.lons, expected),
                        'Failed to append 2D swaths')

    def test_swath_equal(self):
        """Test swath equality."""
        lons = np.array([1.2, 1.3, 1.4, 1.5])
        lats = np.array([65.9, 65.86, 65.82, 65.78])
        swath_def = geometry.SwathDefinition(lons, lats)
        swath_def2 = geometry.SwathDefinition(lons, lats)
        # Identical lons and lats
        self.assertFalse(
            swath_def != swath_def2, 'swath_defs are not equal as expected')
        # Identical objects
        self.assertFalse(
            swath_def != swath_def, 'swath_defs are not equal as expected')

        lons = np.array([1.2, 1.3, 1.4, 1.5])
        lats = np.array([65.9, 65.86, 65.82, 65.78])
        lons2 = np.array([1.2, 1.3, 1.4, 1.5])
        lats2 = np.array([65.9, 65.86, 65.82, 65.78])
        swath_def = geometry.SwathDefinition(lons, lats)
        swath_def2 = geometry.SwathDefinition(lons2, lats2)
        # different arrays, same values
        self.assertFalse(
            swath_def != swath_def2, 'swath_defs are not equal as expected')

        lons = np.array([1.2, 1.3, 1.4, np.nan])
        lats = np.array([65.9, 65.86, 65.82, np.nan])
        lons2 = np.array([1.2, 1.3, 1.4, np.nan])
        lats2 = np.array([65.9, 65.86, 65.82, np.nan])
        swath_def = geometry.SwathDefinition(lons, lats)
        swath_def2 = geometry.SwathDefinition(lons2, lats2)
        # different arrays, same values, with nans
        self.assertFalse(
            swath_def != swath_def2, 'swath_defs are not equal as expected')

        try:
            import dask.array as da
            lons = da.from_array(np.array([1.2, 1.3, 1.4, np.nan]), chunks=2)
            lats = da.from_array(np.array([65.9, 65.86, 65.82, np.nan]), chunks=2)
            lons2 = da.from_array(np.array([1.2, 1.3, 1.4, np.nan]), chunks=2)
            lats2 = da.from_array(np.array([65.9, 65.86, 65.82, np.nan]), chunks=2)
            swath_def = geometry.SwathDefinition(lons, lats)
            swath_def2 = geometry.SwathDefinition(lons2, lats2)
            # different arrays, same values, with nans
            self.assertFalse(
                swath_def != swath_def2, 'swath_defs are not equal as expected')
        except ImportError:
            pass

        try:
            import xarray as xr
            lons = xr.DataArray(np.array([1.2, 1.3, 1.4, np.nan]))
            lats = xr.DataArray(np.array([65.9, 65.86, 65.82, np.nan]))
            lons2 = xr.DataArray(np.array([1.2, 1.3, 1.4, np.nan]))
            lats2 = xr.DataArray(np.array([65.9, 65.86, 65.82, np.nan]))
            swath_def = geometry.SwathDefinition(lons, lats)
            swath_def2 = geometry.SwathDefinition(lons2, lats2)
            # different arrays, same values, with nans
            self.assertFalse(
                swath_def != swath_def2, 'swath_defs are not equal as expected')

        except ImportError:
            pass

    def test_swath_not_equal(self):
        """Test swath inequality."""
        lats1 = np.array([65.9, 65.86, 65.82, 65.78])
        lons = np.array([1.2, 1.3, 1.4, 1.5])
        lats2 = np.array([65.91, 65.85, 65.80, 65.75])
        swath_def = geometry.SwathDefinition(lons, lats1)
        swath_def2 = geometry.SwathDefinition(lons, lats2)
        self.assertFalse(
            swath_def == swath_def2, 'swath_defs are not expected to be equal')

    def test_compute_omerc_params(self):
        """Test omerc parameters computation."""
        lats = np.array([[85.23900604248047, 62.256004333496094, 35.58000183105469],
                         [80.84000396728516, 60.74200439453125, 34.08500289916992],
                         [67.07600402832031, 54.147003173828125, 30.547000885009766]]).T

        lons = np.array([[-90.67900085449219, -21.565000534057617, -21.525001525878906],
                         [79.11000061035156, 7.284000396728516, -5.107000350952148],
                         [81.26400756835938, 29.672000885009766, 10.260000228881836]]).T

        area = geometry.SwathDefinition(lons, lats)
        proj_dict = {'lonc': -11.391744043133668, 'ellps': 'WGS84',
                     'proj': 'omerc', 'alpha': 9.185764390923012,
                     'gamma': 0, 'lat_0': -0.2821013754097188}
        assert_np_dict_allclose(area._compute_omerc_parameters('WGS84'),
                                proj_dict)
        import xarray as xr
        lats = xr.DataArray(np.array([[85.23900604248047, 62.256004333496094, 35.58000183105469, np.nan],
                                      [80.84000396728516, 60.74200439453125, 34.08500289916992, np.nan],
                                      [67.07600402832031, 54.147003173828125, 30.547000885009766, np.nan]]).T,
                            dims=['y', 'x'])

        lons = xr.DataArray(np.array([[-90.67900085449219, -21.565000534057617, -21.525001525878906, np.nan],
                                      [79.11000061035156, 7.284000396728516, -5.107000350952148, np.nan],
                                      [81.26400756835938, 29.672000885009766, 10.260000228881836, np.nan]]).T)

        area = geometry.SwathDefinition(lons, lats)
        proj_dict = {'lonc': -11.391744043133668, 'ellps': 'WGS84',
                     'proj': 'omerc', 'alpha': 9.185764390923012,
                     'gamma': 0, 'lat_0': -0.2821013754097188}
        assert_np_dict_allclose(area._compute_omerc_parameters('WGS84'),
                                proj_dict)

    def test_get_edge_lonlats(self):
        """Test the `get_edge_lonlats` functionality."""
        lats = np.array([[85.23900604248047, 62.256004333496094, 35.58000183105469],
                         [80.84000396728516, 60.74200439453125, 34.08500289916992],
                         [67.07600402832031, 54.147003173828125, 30.547000885009766]]).T

        lons = np.array([[-90.67900085449219, -21.565000534057617, -21.525001525878906],
                         [79.11000061035156, 7.284000396728516, -5.107000350952148],
                         [81.26400756835938, 29.672000885009766, 10.260000228881836]]).T

        area = geometry.SwathDefinition(lons, lats)
        lons, lats = area.get_edge_lonlats()

        np.testing.assert_allclose(lons, [-90.67900085, 79.11000061,  81.26400757,
                                          81.26400757, 29.67200089, 10.26000023,
                                          10.26000023, -5.10700035, -21.52500153,
                                          -21.52500153, -21.56500053, -90.67900085])
        np.testing.assert_allclose(lats, [85.23900604, 80.84000397, 67.07600403,
                                          67.07600403, 54.14700317, 30.54700089,
                                          30.54700089, 34.0850029, 35.58000183,
                                          35.58000183, 62.25600433,  85.23900604])

        lats = np.array([[80., 80., 80.],
                         [80., 90., 80],
                         [80., 80., 80.]]).T

        lons = np.array([[-45., 0., 45.],
                         [-90, 0., 90.],
                         [-135., -180., 135.]]).T

        area = geometry.SwathDefinition(lons, lats)
        lons, lats = area.get_edge_lonlats()

        np.testing.assert_allclose(lons, [-45., -90., -135., -135., -180., 135.,
                                          135., 90., 45., 45., 0., -45.])
        np.testing.assert_allclose(lats, [80., 80., 80., 80., 80., 80., 80.,
                                          80., 80., 80., 80., 80.])

    def test_compute_optimal_bb(self):
        """Test computing the bb area."""
        from pyresample.utils import is_pyproj2
        import xarray as xr
        nplats = np.array([[85.23900604248047, 62.256004333496094, 35.58000183105469],
                           [80.84000396728516, 60.74200439453125, 34.08500289916992],
                           [67.07600402832031, 54.147003173828125, 30.547000885009766]]).T
        lats = xr.DataArray(nplats)
        nplons = np.array([[-90.67900085449219, -21.565000534057617, -21.525001525878906],
                           [79.11000061035156, 7.284000396728516, -5.107000350952148],
                           [81.26400756835938, 29.672000885009766, 10.260000228881836]]).T
        lons = xr.DataArray(nplons)

        area = geometry.SwathDefinition(lons, lats)

        res = area.compute_optimal_bb_area({'proj': 'omerc', 'ellps': 'WGS84'})

        np.testing.assert_allclose(res.area_extent, [-2348379.728104, 3228086.496211,
                                                     2432121.058435, 10775774.254169])
        proj_dict = {'gamma': 0.0, 'lonc': -11.391744043133668,
                     'ellps': 'WGS84', 'proj': 'omerc',
                     'alpha': 9.185764390923012, 'lat_0': -0.2821013754097188}
        if is_pyproj2():
            # pyproj2 adds some extra defaults
            proj_dict.update({'x_0': 0, 'y_0': 0, 'units': 'm',
                              'k': 1, 'gamma': 0,
                              'no_defs': None, 'type': 'crs'})
        assert_np_dict_allclose(res.proj_dict, proj_dict)
        self.assertEqual(res.shape, (6, 3))

        area = geometry.SwathDefinition(nplons, nplats)

        res = area.compute_optimal_bb_area({'proj': 'omerc', 'ellps': 'WGS84'})

        np.testing.assert_allclose(res.area_extent, [-2348379.728104, 3228086.496211,
                                                     2432121.058435, 10775774.254169])
        proj_dict = {'gamma': 0.0, 'lonc': -11.391744043133668,
                     'ellps': 'WGS84', 'proj': 'omerc',
                     'alpha': 9.185764390923012, 'lat_0': -0.2821013754097188}
        if is_pyproj2():
            # pyproj2 adds some extra defaults
            proj_dict.update({'x_0': 0, 'y_0': 0, 'units': 'm',
                              'k': 1, 'gamma': 0,
                              'no_defs': None, 'type': 'crs'})
        assert_np_dict_allclose(res.proj_dict, proj_dict)
        self.assertEqual(res.shape, (6, 3))

    def test_aggregation(self):
        """Test aggregation on SwathDefinitions."""
        if (sys.version_info < (3, 0)):
            self.skipTest("Not implemented in python 2 (xarray).")
        import dask.array as da
        import xarray as xr
        import numpy as np
        window_size = 2
        resolution = 3
        lats = np.array([[0, 0, 0, 0], [1, 1, 1, 1.0]])
        lons = np.array([[178.5, 179.5, -179.5, -178.5], [178.5, 179.5, -179.5, -178.5]])
        xlats = xr.DataArray(da.from_array(lats, chunks=2), dims=['y', 'x'],
                             attrs={'resolution': resolution})
        xlons = xr.DataArray(da.from_array(lons, chunks=2), dims=['y', 'x'],
                             attrs={'resolution': resolution})
        from pyresample.geometry import SwathDefinition
        sd = SwathDefinition(xlons, xlats)
        res = sd.aggregate(y=window_size, x=window_size)
        np.testing.assert_allclose(res.lons, [[179, -179]])
        np.testing.assert_allclose(res.lats, [[0.5, 0.5]], atol=2e-5)
        self.assertAlmostEqual(res.lons.resolution, window_size * resolution)
        self.assertAlmostEqual(res.lats.resolution, window_size * resolution)

    def test_striding(self):
        """Test striding."""
        import dask.array as da
        import xarray as xr
        import numpy as np
        lats = np.array([[0, 0, 0, 0], [1, 1, 1, 1.0]])
        lons = np.array([[178.5, 179.5, -179.5, -178.5], [178.5, 179.5, -179.5, -178.5]])
        xlats = xr.DataArray(da.from_array(lats, chunks=2), dims=['y', 'x'])
        xlons = xr.DataArray(da.from_array(lons, chunks=2), dims=['y', 'x'])
        from pyresample.geometry import SwathDefinition
        sd = SwathDefinition(xlons, xlats)
        res = sd[::2, ::2]
        np.testing.assert_allclose(res.lons, [[178.5, -179.5]])
        np.testing.assert_allclose(res.lats, [[0, 0]], atol=2e-5)

    def test_swath_def_geocentric_resolution(self):
        """Test the SwathDefinition.geocentric_resolution method."""
        import dask.array as da
        import xarray as xr
        import numpy as np
        from pyresample.geometry import SwathDefinition
        lats = np.array([[0, 0, 0, 0], [1, 1, 1, 1.0]])
        lons = np.array([[178.5, 179.5, -179.5, -178.5], [178.5, 179.5, -179.5, -178.5]])
        xlats = xr.DataArray(da.from_array(lats, chunks=2), dims=['y', 'x'])
        xlons = xr.DataArray(da.from_array(lons, chunks=2), dims=['y', 'x'])
        sd = SwathDefinition(xlons, xlats)
        geo_res = sd.geocentric_resolution()
        # google says 1 degrees of longitude is about ~111.321km
        # so this seems good
        np.testing.assert_allclose(111301.237078, geo_res)


class TestStackedAreaDefinition(unittest.TestCase):

    """Test the StackedAreaDefition."""

    def test_append(self):
        """Appending new definitions."""
        area1 = geometry.AreaDefinition("area1", 'area1', "geosmsg",
                                        {'a': '6378169.0', 'b': '6356583.8',
                                         'h': '35785831.0', 'lon_0': '0.0',
                                         'proj': 'geos', 'units': 'm'},
                                        5568, 464,
                                        (3738502.0095458371, 3715498.9194295374,
                                            -1830246.0673044831, 3251436.5796920112)
                                        )

        area2 = geometry.AreaDefinition("area2", 'area2', "geosmsg",
                                        {'a': '6378169.0', 'b': '6356583.8',
                                         'h': '35785831.0', 'lon_0': '0.0',
                                         'proj': 'geos', 'units': 'm'},
                                        5568, 464,
                                        (3738502.0095458371, 4179561.259167064,
                                            -1830246.0673044831, 3715498.9194295374)
                                        )

        adef = geometry.StackedAreaDefinition(area1, area2)
        self.assertEqual(len(adef.defs), 1)
        self.assertTupleEqual(adef.defs[0].area_extent,
                              (3738502.0095458371, 4179561.259167064,
                               -1830246.0673044831, 3251436.5796920112))

        # same

        area3 = geometry.AreaDefinition("area3", 'area3', "geosmsg",
                                        {'a': '6378169.0', 'b': '6356583.8',
                                         'h': '35785831.0', 'lon_0': '0.0',
                                         'proj': 'geos', 'units': 'm'},
                                        5568, 464,
                                        (3738502.0095458371, 3251436.5796920112,
                                         -1830246.0673044831, 2787374.2399544837))
        adef.append(area3)
        self.assertEqual(len(adef.defs), 1)
        self.assertTupleEqual(adef.defs[0].area_extent,
                              (3738502.0095458371, 4179561.259167064,
                               -1830246.0673044831, 2787374.2399544837))

        self.assertIsInstance(adef.squeeze(), geometry.AreaDefinition)

        # transition
        area4 = geometry.AreaDefinition("area4", 'area4', "geosmsg",
                                        {'a': '6378169.0', 'b': '6356583.8',
                                         'h': '35785831.0', 'lon_0': '0.0',
                                         'proj': 'geos', 'units': 'm'},
                                        5568, 464,
                                        (5567747.7409681147, 2787374.2399544837,
                                         -1000.3358822065015, 2323311.9002169576))

        adef.append(area4)
        self.assertEqual(len(adef.defs), 2)
        self.assertTupleEqual(adef.defs[-1].area_extent,
                              (5567747.7409681147, 2787374.2399544837,
                               -1000.3358822065015, 2323311.9002169576))

        self.assertEqual(adef.height, 4 * 464)
        self.assertIsInstance(adef.squeeze(), geometry.StackedAreaDefinition)

        adef2 = geometry.StackedAreaDefinition()
        self.assertEqual(len(adef2.defs), 0)

        adef2.append(adef)
        self.assertEqual(len(adef2.defs), 2)
        self.assertTupleEqual(adef2.defs[-1].area_extent,
                              (5567747.7409681147, 2787374.2399544837,
                               -1000.3358822065015, 2323311.9002169576))

        self.assertEqual(adef2.height, 4 * 464)

    def test_get_lonlats(self):
        """Test get_lonlats on StackedAreaDefinition."""
        area3 = geometry.AreaDefinition("area3", 'area3', "geosmsg",
                                        {'a': '6378169.0', 'b': '6356583.8',
                                         'h': '35785831.0', 'lon_0': '0.0',
                                         'proj': 'geos', 'units': 'm'},
                                        5568, 464,
                                        (3738502.0095458371, 3251436.5796920112,
                                         -1830246.0673044831, 2787374.2399544837))

        # transition
        area4 = geometry.AreaDefinition("area4", 'area4', "geosmsg",
                                        {'a': '6378169.0', 'b': '6356583.8',
                                         'h': '35785831.0', 'lon_0': '0.0',
                                         'proj': 'geos', 'units': 'm'},
                                        5568, 464,
                                        (5567747.7409681147, 2787374.2399544837,
                                         -1000.3358822065015, 2323311.9002169576))

        final_area = geometry.StackedAreaDefinition(area3, area4)
        self.assertEqual(len(final_area.defs), 2)
        lons, lats = final_area.get_lonlats()
        lons0, lats0 = final_area.defs[0].get_lonlats()
        lons1, lats1 = final_area.defs[1].get_lonlats()
        np.testing.assert_allclose(lons[:464, :], lons0)
        np.testing.assert_allclose(lons[464:, :], lons1)
        np.testing.assert_allclose(lats[:464, :], lats0)
        np.testing.assert_allclose(lats[464:, :], lats1)

    def test_combine_area_extents(self):
        """Test combination of area extents."""
        area1 = MagicMock()
        area1.area_extent = (1, 2, 3, 4)
        area2 = MagicMock()
        area2.area_extent = (1, 6, 3, 2)
        res = combine_area_extents_vertical(area1, area2)
        self.assertListEqual(res, [1, 6, 3, 4])

        area1 = MagicMock()
        area1.area_extent = (1, 2, 3, 4)
        area2 = MagicMock()
        area2.area_extent = (1, 4, 3, 6)
        res = combine_area_extents_vertical(area1, area2)
        self.assertListEqual(res, [1, 2, 3, 6])

        # Non contiguous area extends shouldn't be combinable
        area1 = MagicMock()
        area1.area_extent = (1, 2, 3, 4)
        area2 = MagicMock()
        area2.area_extent = (1, 5, 3, 7)
        self.assertRaises(IncompatibleAreas,
                          combine_area_extents_vertical, area1, area2)

    def test_append_area_defs_fail(self):
        """Fail appending areas."""
        area1 = MagicMock()
        area1.proj_dict = {"proj": 'A'}
        area1.width = 4
        area1.height = 5
        area2 = MagicMock()
        area2.proj_dict = {'proj': 'B'}
        area2.width = 4
        area2.height = 6
        # res = combine_area_extents_vertical(area1, area2)
        self.assertRaises(IncompatibleAreas,
                          concatenate_area_defs, area1, area2)

    @patch('pyresample.geometry.AreaDefinition')
    def test_append_area_defs(self, adef):
        """Test appending area definitions."""
        x_size = random.randrange(6425)
        area1 = MagicMock()
        area1.area_extent = (1, 2, 3, 4)
        area1.proj_dict = {"proj": 'A'}
        area1.height = random.randrange(6425)
        area1.width = x_size

        area2 = MagicMock()
        area2.area_extent = (1, 4, 3, 6)
        area2.proj_dict = {"proj": 'A'}
        area2.height = random.randrange(6425)
        area2.width = x_size

        concatenate_area_defs(area1, area2)
        area_extent = [1, 2, 3, 6]
        y_size = area1.height + area2.height
        adef.assert_called_once_with(area1.area_id, area1.description, area1.proj_id,
                                     area1.proj_dict, area1.width, y_size, area_extent)

    def test_create_area_def(self):
        """Test create_area_def and the four sub-methods that call it in AreaDefinition."""
        from pyresample.geometry import AreaDefinition
        from pyresample.geometry import DynamicAreaDefinition
        from pyresample.area_config import DataArray
        from pyresample.area_config import create_area_def as cad
        from pyresample import utils
        import pyproj

        area_id = 'ease_sh'
        description = 'Antarctic EASE grid'
        projection_list = [{'proj': 'laea', 'lat_0': -90, 'lon_0': 0, 'a': 6371228.0, 'units': 'm'},
                           '+proj=laea +lat_0=-90 +lon_0=0 +a=6371228.0 +units=m',
                           '+init=EPSG:3409']
        if utils.is_pyproj2():
            projection_list.append('EPSG:3409')
        proj_id = 'ease_sh'
        shape = (425, 850)
        upper_left_extent = (-5326849.0625, 5326849.0625)
        center_list = [[0, 0], 'a', (1, 2, 3)]
        area_extent = (-5326849.0625, -5326849.0625, 5326849.0625, 5326849.0625)
        resolution = (12533.7625, 25067.525)
        radius = [5326849.0625, 5326849.0625]
        units_list = ['meters', 'degrees']
        base_def = AreaDefinition(area_id, description, '', projection_list[0], shape[1], shape[0], area_extent)

        # Tests that incorrect lists do not create an area definition, that both projection strings and
        # dicts are accepted, and that degrees and meters both create the same area definition.
        # area_list used to check that areas are all correct at the end.
        area_list = []
        from itertools import product
        for projection, units, center in product(projection_list, units_list, center_list):
            # essentials = center, radius, upper_left_extent, resolution, shape.
            if 'm' in units:
                # Meters.
                essentials = [[0, 0], [5326849.0625, 5326849.0625], (-5326849.0625, 5326849.0625),
                              (12533.7625, 25067.525), (425, 850)]
            else:
                # Degrees.
                essentials = [(0.0, -90.0), 49.4217406986, (-45.0, -17.516001139327766),
                              (0.11271481862984278, 0.22542974631297721), (425, 850)]
            # If center is valid, use it.
            if len(center) == 2:
                center = essentials[0]
            try:
                area_list.append(cad(area_id, projection, proj_id=proj_id, upper_left_extent=essentials[2],
                                     center=center, shape=essentials[4], resolution=essentials[3],
                                     radius=essentials[1], description=description, units=units, rotation=45))
            except ValueError:
                pass
        self.assertEqual(len(area_list), 8 if utils.is_pyproj2() else 6)

        # Tests that specifying units through xarrays works.
        area_list.append(cad(area_id, projection_list[1], shape=shape,
                             area_extent=DataArray((-135.0, -17.516001139327766,
                                                    45.0, -17.516001139327766),
                                                   attrs={'units': 'degrees'})))
        # Tests area functions 1-A and 2-A.
        area_list.append(cad(area_id, projection_list[1], resolution=resolution, area_extent=area_extent))
        # Tests area function 1-B. Also test that DynamicAreaDefinition arguments don't crash AreaDefinition.
        area_list.append(cad(area_id, projection_list[1], shape=shape, center=center_list[0],
                             upper_left_extent=upper_left_extent, optimize_projection=None))
        # Tests area function 1-C.
        area_list.append(cad(area_id, projection_list[1], shape=shape, center=center_list[0], radius=radius))
        # Tests area function 1-D.
        area_list.append(cad(area_id, projection_list[1], shape=shape,
                             radius=radius, upper_left_extent=upper_left_extent))
        # Tests all 4 user cases.
        area_list.append(AreaDefinition.from_extent(area_id, projection_list[1], shape, area_extent))
        area_list.append(AreaDefinition.from_circle(area_id, projection_list[1], center_list[0], radius,
                                                    resolution=resolution))
        area_list.append(AreaDefinition.from_area_of_interest(area_id, projection_list[1], shape, center_list[0],
                                                              resolution))
        area_list.append(AreaDefinition.from_ul_corner(area_id, projection_list[1], shape, upper_left_extent,
                                                       resolution))
        # Tests non-poles using degrees and mercator.
        area_def = cad(area_id, '+a=6371228.0 +units=m +lon_0=0 +proj=merc +lat_0=0',
                        center=(0, 0), radius=45, resolution=(1, 0.9999291722135637), units='degrees')
        self.assertTrue(isinstance(area_def, AreaDefinition))
        self.assertTrue(np.allclose(area_def.area_extent, (-5003950.7698, -5615432.0761, 5003950.7698, 5615432.0761)))
        self.assertEqual(area_def.shape, (101, 90))
        # Checks every area definition made
        for area_def in area_list:
            if 'EPSG' in area_def.proj_dict or 'init' in area_def.proj_dict:
                # Use formal definition of EPSG projections to make them comparable to the base definition
                proj_def = pyproj.Proj(area_def.proj_str).definition_string().strip()
                area_def = area_def.copy(projection=proj_def)

                # Remove extra attributes from the formal definition
                if 'R' in area_def.proj_dict:
                    # pyproj < 2
                    area_def.proj_dict['a'] = area_def.proj_dict.pop('R')
                for key in ['x_0', 'y_0', 'no_defs', 'b', 'init']:
                    area_def.proj_dict.pop(key, None)

            self.assertEqual(area_def, base_def)

        # Makes sure if shape or area_extent is found/given, a DynamicAreaDefinition is made.
        self.assertTrue(isinstance(cad(area_id, projection_list[1], shape=shape), DynamicAreaDefinition))
        self.assertTrue(isinstance(cad(area_id, projection_list[1], area_extent=area_extent), DynamicAreaDefinition))

        area_def = cad('omerc_bb', {'ellps': 'WGS84', 'proj': 'omerc'})
        self.assertTrue(isinstance(area_def, DynamicAreaDefinition))


class TestDynamicAreaDefinition(unittest.TestCase):

    """Test the DynamicAreaDefinition class."""

    def test_freeze(self):
        """Test freezing the area."""
        area = geometry.DynamicAreaDefinition('test_area', 'A test area',
                                              {'proj': 'laea'})
        lons = [10, 10, 22, 22]
        lats = [50, 66, 66, 50]
        result = area.freeze((lons, lats),
                             resolution=3000,
                             proj_info={'lon_0': 16, 'lat_0': 58})

        np.testing.assert_allclose(result.area_extent, (-432079.38952,
                                                        -872594.690447,
                                                        432079.38952,
                                                        904633.303964))
        self.assertEqual(result.proj_dict['lon_0'], 16)
        self.assertEqual(result.proj_dict['lat_0'], 58)
        self.assertEqual(result.width, 288)
        self.assertEqual(result.height, 592)

        # make sure that setting `proj_info` once doesn't
        # set it in the dynamic area
        result = area.freeze((lons, lats),
                             resolution=3000,
                             proj_info={'lon_0': 0})
        np.testing.assert_allclose(result.area_extent, (538546.7274949469,
                                                        5380808.879250369,
                                                        1724415.6519203288,
                                                        6998895.701001488))
        self.assertEqual(result.proj_dict['lon_0'], 0)
        # lat_0 could be provided or not depending on version of pyproj
        self.assertEqual(result.proj_dict.get('lat_0', 0), 0)
        self.assertEqual(result.width, 395)
        self.assertEqual(result.height, 539)

    def test_freeze_with_bb(self):
        """Test freezing the area with bounding box computation."""
        area = geometry.DynamicAreaDefinition('test_area', 'A test area', {'proj': 'omerc'},
                                              optimize_projection=True)
        lons = [[10, 12.1, 14.2, 16.3],
                [10, 12, 14, 16],
                [10, 11.9, 13.8, 15.7]]
        lats = [[66, 67, 68, 69.],
                [58, 59, 60, 61],
                [50, 51, 52, 53]]
        import xarray as xr
        sdef = geometry.SwathDefinition(xr.DataArray(lons), xr.DataArray(lats))
        result = area.freeze(sdef, resolution=1000)
        np.testing.assert_allclose(result.area_extent,
                                   [-336277.698941, 5513145.392745,
                                    192456.651909, 7749649.63914])
        self.assertEqual(result.width, 4)
        self.assertEqual(result.height, 18)
        # Test for properties and shape usage in freeze.
        area = geometry.DynamicAreaDefinition('test_area', 'A test area', {'proj': 'merc'},
                                              width=4, height=18)
        self.assertEqual((18, 4), area.shape)
        result = area.freeze(sdef)
        np.testing.assert_allclose(result.area_extent,
                                   (996309.4426, 6287132.757981, 1931393.165263, 10837238.860543))
        area = geometry.DynamicAreaDefinition('test_area', 'A test area', {'proj': 'merc'},
                                              resolution=1000)
        self.assertEqual(1000, area.pixel_size_x)
        self.assertEqual(1000, area.pixel_size_y)

    def test_compute_domain(self):
        """Test computing size and area extent."""
        area = geometry.DynamicAreaDefinition('test_area', 'A test area',
                                              {'proj': 'laea'})
        corners = [1, 1, 9, 9]
        self.assertRaises(ValueError, area.compute_domain, corners, 1, 1)

        area_extent, x_size, y_size = area.compute_domain(corners, shape=(5, 5))
        self.assertTupleEqual(area_extent, (0, 0, 10, 10))
        self.assertEqual(x_size, 5)
        self.assertEqual(y_size, 5)

        area_extent, x_size, y_size = area.compute_domain(corners, resolution=2)
        self.assertTupleEqual(area_extent, (0, 0, 10, 10))
        self.assertEqual(x_size, 5)
        self.assertEqual(y_size, 5)


class TestCrop(unittest.TestCase):

    """Test the area helpers."""

    def test_get_geostationary_bbox(self):
        """Get the geostationary bbox."""

        geos_area = MagicMock()
        lon_0 = 0
        geos_area.proj_dict = {'a': 6378169.00,
                               'b': 6356583.80,
                               'h': 35785831.00,
                               'lon_0': lon_0,
                               'proj': 'geos'}
        geos_area.area_extent = [-5500000., -5500000., 5500000., 5500000.]

        lon, lat = geometry.get_geostationary_bounding_box(geos_area, 20)
        # This musk be equal to lon.
        elon = np.array([-79.23372832, -77.9694809, -74.55229623, -67.32816598,
                         -41.45591465, 41.45591465, 67.32816598, 74.55229623,
                         77.9694809, 79.23372832, 79.23372832, 77.9694809,
                         74.55229623, 67.32816598, 41.45591465, -41.45591465,
                         -67.32816598, -74.55229623, -77.9694809, -79.23372832])
        elat = np.array([6.94302533e-15, 1.97333299e+01, 3.92114217e+01, 5.82244715e+01,
                         7.52409201e+01, 7.52409201e+01, 5.82244715e+01, 3.92114217e+01,
                         1.97333299e+01, -0.00000000e+00, -6.94302533e-15, -1.97333299e+01,
                         -3.92114217e+01, -5.82244715e+01, -7.52409201e+01, -7.52409201e+01,
                         -5.82244715e+01, -3.92114217e+01, -1.97333299e+01, 0.0])

        np.testing.assert_allclose(lon, elon)
        np.testing.assert_allclose(lat, elat)

        geos_area = MagicMock()
        lon_0 = 10
        geos_area.proj_dict = {'a': 6378169.00,
                               'b': 6356583.80,
                               'h': 35785831.00,
                               'lon_0': lon_0,
                               'proj': 'geos'}
        geos_area.area_extent = [-5500000., -5500000., 5500000., 5500000.]

        lon, lat = geometry.get_geostationary_bounding_box(geos_area, 20)
        np.testing.assert_allclose(lon, elon + lon_0)

    def test_get_geostationary_angle_extent(self):
        """Get max geostationary angles."""
        geos_area = MagicMock()
        geos_area.proj_dict = {'a': 6378169.00,
                               'b': 6356583.80,
                               'h': 35785831.00}

        expected = (0.15185342867090912, 0.15133555510297725)

        np.testing.assert_allclose(expected,
                                   geometry.get_geostationary_angle_extent(geos_area))

        geos_area.proj_dict = {'ellps': 'GRS80',
                               'h': 35785831.00}
        expected = (0.15185277703584374, 0.15133971368991794)

        np.testing.assert_allclose(expected,
                                   geometry.get_geostationary_angle_extent(geos_area))

        geos_area.proj_dict = {'a': 1000.0,
                               'b': 1000.0,
                               'h': np.sqrt(2) * 1000.0 - 1000.0}

        expected = (np.deg2rad(45), np.deg2rad(45))

        np.testing.assert_allclose(expected,
                                   geometry.get_geostationary_angle_extent(geos_area))

    def test_sub_area(self):
        """Sub area slicing."""
        area = geometry.AreaDefinition('areaD', 'Europe (3km, HRV, VTC)', 'areaD',
                                       {'a': '6378144.0',
                                        'b': '6356759.0',
                                        'lat_0': '50.00',
                                        'lat_ts': '50.00',
                                        'lon_0': '8.00',
                                        'proj': 'stere'},
                                       800,
                                       800,
                                       [-1370912.72,
                                        -909968.64000000001,
                                        1029087.28,
                                        1490031.3600000001])
        res = area[slice(20, 720), slice(100, 500)]
        np.testing.assert_allclose((-1070912.72, -669968.6399999999,
                                    129087.28000000003, 1430031.36),
                                   res.area_extent)
        self.assertEqual(res.shape, (700, 400))

    def test_aggregate(self):
        """Test aggregation of AreaDefinitions."""
        area = geometry.AreaDefinition('areaD', 'Europe (3km, HRV, VTC)', 'areaD',
                                       {'a': '6378144.0',
                                        'b': '6356759.0',
                                        'lat_0': '50.00',
                                        'lat_ts': '50.00',
                                        'lon_0': '8.00',
                                        'proj': 'stere'},
                                       800,
                                       800,
                                       [-1370912.72,
                                           -909968.64000000001,
                                           1029087.28,
                                           1490031.3600000001])
        res = area.aggregate(x=4, y=2)
        self.assertDictEqual(res.proj_dict, area.proj_dict)
        np.testing.assert_allclose(res.area_extent, area.area_extent)
        self.assertEqual(res.shape[0], area.shape[0] / 2)
        self.assertEqual(res.shape[1], area.shape[1] / 4)


def suite():
    """The test suite.
    """
    loader = unittest.TestLoader()
    mysuite = unittest.TestSuite()
    mysuite.addTest(loader.loadTestsFromTestCase(Test))
    mysuite.addTest(loader.loadTestsFromTestCase(TestStackedAreaDefinition))
    mysuite.addTest(loader.loadTestsFromTestCase(TestDynamicAreaDefinition))
    mysuite.addTest(loader.loadTestsFromTestCase(TestSwathDefinition))
    mysuite.addTest(loader.loadTestsFromTestCase(TestCrop))

    return mysuite


if __name__ == '__main__':
    unittest.main()<|MERGE_RESOLUTION|>--- conflicted
+++ resolved
@@ -1190,7 +1190,37 @@
                                                               area_extent[3]))
         self.assertEqual(reduced_area.shape, (928, 928))
 
-<<<<<<< HEAD
+    def test_get_lonlats_options(self):
+        """Test that lotlat options are respected
+        """
+        area_def = geometry.AreaDefinition('areaD', 'Europe (3km, HRV, VTC)', 'areaD',
+                                           {'a': '6378144.0',
+                                            'b': '6356759.0',
+                                            'lat_0': '50.00',
+                                            'lat_ts': '50.00',
+                                            'lon_0': '8.00',
+                                            'proj': 'stere'},
+                                           800,
+                                           800,
+                                           [-1370912.72,
+                                               -909968.64000000001,
+                                               1029087.28,
+                                               1490031.3600000001])
+        (lon, _) = area_def.get_lonlats(dtype="f4")
+        self.assertEqual(lon.dtype, np.dtype("f4"))
+
+        (lon, _) = area_def.get_lonlats(dtype="f8")
+        self.assertEqual(lon.dtype, np.dtype("f8"))
+
+        from dask.array.core import Array as dask_array
+        (lon, _) = area_def.get_lonlats(dtype="f4", chunks=4)
+        self.assertEqual(lon.dtype, np.dtype("f4"))
+        self.assertIsInstance(lon, dask_array)
+
+        (lon, _) = area_def.get_lonlats(dtype="f8", chunks=4)
+        self.assertEqual(lon.dtype, np.dtype("f8"))
+        self.assertIsInstance(lon, dask_array)
+
     def test_area_def_geocentric_resolution(self):
         """Test the AreaDefinition.geocentric_resolution method."""
         from pyresample import get_area_def
@@ -1214,38 +1244,6 @@
                                 area_extent)
         geo_res = area_def.geocentric_resolution()
         np.testing.assert_allclose(248.594116, geo_res)
-=======
-    def test_get_lonlats_options(self):
-        """Test that lotlat options are respected
-        """
-        area_def = geometry.AreaDefinition('areaD', 'Europe (3km, HRV, VTC)', 'areaD',
-                                           {'a': '6378144.0',
-                                            'b': '6356759.0',
-                                            'lat_0': '50.00',
-                                            'lat_ts': '50.00',
-                                            'lon_0': '8.00',
-                                            'proj': 'stere'},
-                                           800,
-                                           800,
-                                           [-1370912.72,
-                                               -909968.64000000001,
-                                               1029087.28,
-                                               1490031.3600000001])
-        (lon, _) = area_def.get_lonlats(dtype="f4")
-        self.assertEqual(lon.dtype, np.dtype("f4"))
-
-        (lon, _) = area_def.get_lonlats(dtype="f8")
-        self.assertEqual(lon.dtype, np.dtype("f8"))
-
-        from dask.array.core import Array as dask_array
-        (lon, _) = area_def.get_lonlats(dtype="f4", chunks=4)
-        self.assertEqual(lon.dtype, np.dtype("f4"))
-        self.assertIsInstance(lon, dask_array)
-
-        (lon, _) = area_def.get_lonlats(dtype="f8", chunks=4)
-        self.assertEqual(lon.dtype, np.dtype("f8"))
-        self.assertIsInstance(lon, dask_array)
->>>>>>> 18db818e
 
 
 def assert_np_dict_allclose(dict1, dict2):
