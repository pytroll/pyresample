# pyresample, Resampling of remote sensing image data in python
#
# Copyright (C) 2010-2016
#
# Authors:
#    Esben S. Nielsen
#    Thomas Lavergne
#    Adam Dybbroe
#
# This program is free software: you can redistribute it and/or modify it under
# the terms of the GNU Lesser General Public License as published by the Free
# Software Foundation, either version 3 of the License, or (at your option) any
# later version.
#
# This program is distributed in the hope that it will be useful, but WITHOUT
# ANY WARRANTY; without even the implied warranty of MERCHANTABILITY or FITNESS
# FOR A PARTICULAR PURPOSE.  See the GNU Lesser General Public License for more
# details.
#
# You should have received a copy of the GNU Lesser General Public License along
# with this program.  If not, see <http://www.gnu.org/licenses/>.

"""Classes for geometry operations"""

import warnings
import numpy as np
from pyresample import utils, _spatial_mp


class DimensionError(Exception):
    pass


class Boundary(object):

    """Container for geometry boundary.
    Labelling starts in upper left corner and proceeds clockwise"""

    def __init__(self, side1, side2, side3, side4):
        self.side1 = side1
        self.side2 = side2
        self.side3 = side3
        self.side4 = side4


class BaseDefinition(object):

    """Base class for geometry definitions"""

    def __init__(self, lons=None, lats=None, nprocs=1):
        if type(lons) != type(lats):
            raise TypeError('lons and lats must be of same type')
        elif lons is not None:
            if lons.shape != lats.shape:
                raise ValueError('lons and lats must have same shape')

        self.nprocs = nprocs

        # check the latitutes
        if lats is not None and ((lats.min() < -90. or lats.max() > +90.)):
            # throw exception
            raise ValueError(
                'Some latitudes are outside the [-90.;+90] validity range')
        else:
            self.lats = lats

        # check the longitudes
        if lons is not None and ((lons.min() < -180. or lons.max() >= +180.)):
            # issue warning
            warnings.warn('All geometry objects expect longitudes in the [-180:+180[ range. ' +
                          'We will now automatically wrap your longitudes into [-180:+180[, and continue. ' +
                          'To avoid this warning next time, use routine utils.wrap_longitudes().')
            # wrap longitudes to [-180;+180[
            self.lons = utils.wrap_longitudes(lons)
        else:
            self.lons = lons

        self.ndim = None
        self.cartesian_coords = None

    def __eq__(self, other):
        """Test for approximate equality"""

        if other.lons is None or other.lats is None:
            other_lons, other_lats = other.get_lonlats()
        else:
            other_lons = other.lons
            other_lats = other.lats

        if self.lons is None or self.lats is None:
            self_lons, self_lats = self.get_lonlats()
        else:
            self_lons = self.lons
            self_lats = self.lats

        try:
            return (np.allclose(self_lons, other_lons, atol=1e-6,
                                rtol=5e-9) and
                    np.allclose(self_lats, other_lats, atol=1e-6,
                                rtol=5e-9))
        except (AttributeError, ValueError):
            return False

    def __ne__(self, other):
        """Test for approximate equality"""

        return not self.__eq__(other)

<<<<<<< HEAD
    # function by Ulrich Hamann 
    def get_area_extent_for_subset(self, row_LR, col_LR, row_UL, col_UL):
        """Retrieves area_extent for a subdomain 
        rows    are counted from upper left to lower left
        columns are counted from upper left to upper right 

        :Parameters:
        row_LR : int
            row of the lower right pixel 
        col_LR : int
            col of the lower right pixel
        row_UL : int
            row of the upper left pixel 
        col_UL : int
            col of the upper left pixel

        :Returns:
        area_extent : list 
            Area extent as a list (LL_x, LL_y, UR_x, UR_y) of the subset
        """
        
        (a,b) = self.get_proj_coords( data_slice=(row_LR,col_LR) )
        a = a - 0.5*self.pixel_size_x
        b = b - 0.5*self.pixel_size_y
        (c,d) = self.get_proj_coords( data_slice=(row_UL,col_UL) )
        c = c + 0.5*self.pixel_size_x
        d = d + 0.5*self.pixel_size_y

        return (a,b,c,d)
=======
>>>>>>> 44627595

    def get_lonlat(self, row, col):
        """Retrieve lon and lat of single pixel

        Parameters
        ----------
        row : int
        col : int

        Returns
        -------
        (lon, lat) : tuple of floats
        """

        if self.ndim != 2:
            raise DimensionError(('operation undefined '
                                  'for %sD geometry ') % self.ndim)
        elif self.lons is None or self.lats is None:
            raise ValueError('lon/lat values are not defined')
        return self.lons[row, col], self.lats[row, col]

    def get_lonlats(self, data_slice=None, **kwargs):
        """Base method for lon lat retrieval with slicing"""

        if self.lons is None or self.lats is None:
            raise ValueError('lon/lat values are not defined')
        elif data_slice is None:
            return self.lons, self.lats
        else:
            return self.lons[data_slice], self.lats[data_slice]

    def get_boundary_lonlats(self):
        """Returns Boundary objects"""

        side1 = self.get_lonlats(data_slice=(0, slice(None)))
        side2 = self.get_lonlats(data_slice=(slice(None), -1))
        side3 = self.get_lonlats(data_slice=(-1, slice(None)))
        side4 = self.get_lonlats(data_slice=(slice(None), 0))
        return Boundary(side1[0], side2[0], side3[0][::-1], side4[0][::-1]), Boundary(side1[1], side2[1], side3[1][::-1], side4[1][::-1])

    def get_cartesian_coords(self, nprocs=None, data_slice=None, cache=False):
        """Retrieve cartesian coordinates of geometry definition

        Parameters
        ----------
        nprocs : int, optional
            Number of processor cores to be used.
            Defaults to the nprocs set when instantiating object
        data_slice : slice object, optional
            Calculate only cartesian coordnates for the defined slice
        cache : bool, optional
            Store result the result. Requires data_slice to be None

        Returns
        -------
        cartesian_coords : numpy array
        """

        if self.cartesian_coords is None:
            # Coordinates are not cached
            if nprocs is None:
                nprocs = self.nprocs

            if data_slice is None:
                # Use full slice
                data_slice = slice(None)

            lons, lats = self.get_lonlats(nprocs=nprocs, data_slice=data_slice)

            if nprocs > 1:
                cartesian = _spatial_mp.Cartesian_MP(nprocs)
            else:
                cartesian = _spatial_mp.Cartesian()

            cartesian_coords = cartesian.transform_lonlats(np.ravel(lons),
                                                           np.ravel(lats))

            if isinstance(lons, np.ndarray) and lons.ndim > 1:
                # Reshape to correct shape
                cartesian_coords = cartesian_coords.reshape(lons.shape[0],
                                                            lons.shape[1], 3)

            if cache and data_slice is None:
                self.cartesian_coords = cartesian_coords
        else:
            # Coordinates are cached
            if data_slice is None:
                cartesian_coords = self.cartesian_coords
            else:
                cartesian_coords = self.cartesian_coords[data_slice]

        return cartesian_coords

    @property
    def corners(self):
        """Returns the corners of the current area.
        """
        from pyresample.spherical_geometry import Coordinate
        return [Coordinate(*self.get_lonlat(0, 0)),
                Coordinate(*self.get_lonlat(0, -1)),
                Coordinate(*self.get_lonlat(-1, -1)),
                Coordinate(*self.get_lonlat(-1, 0))]

    def __contains__(self, point):
        """Is a point inside the 4 corners of the current area? This uses
        great circle arcs as area boundaries.
        """
        from pyresample.spherical_geometry import point_inside, Coordinate
        corners = self.corners

        if isinstance(point, tuple):
            return point_inside(Coordinate(*point), corners)
        else:
            return point_inside(point, corners)

    def overlaps(self, other):
        """Tests if the current area overlaps the *other* area. This is based
        solely on the corners of areas, assuming the boundaries to be great
        circles.

        Parameters
        ----------
        other : object
            Instance of subclass of BaseDefinition

        Returns
        -------
        overlaps : bool
        """

        from pyresample.spherical_geometry import Arc

        self_corners = self.corners

        other_corners = other.corners

        for i in self_corners:
            if i in other:
                return True
        for i in other_corners:
            if i in self:
                return True

        self_arc1 = Arc(self_corners[0], self_corners[1])
        self_arc2 = Arc(self_corners[1], self_corners[2])
        self_arc3 = Arc(self_corners[2], self_corners[3])
        self_arc4 = Arc(self_corners[3], self_corners[0])

        other_arc1 = Arc(other_corners[0], other_corners[1])
        other_arc2 = Arc(other_corners[1], other_corners[2])
        other_arc3 = Arc(other_corners[2], other_corners[3])
        other_arc4 = Arc(other_corners[3], other_corners[0])

        for i in (self_arc1, self_arc2, self_arc3, self_arc4):
            for j in (other_arc1, other_arc2, other_arc3, other_arc4):
                if i.intersects(j):
                    return True
        return False

    def get_area(self):
        """Get the area of the convex area defined by the corners of the current
        area.
        """
        from pyresample.spherical_geometry import get_polygon_area

        return get_polygon_area(self.corners)

    def intersection(self, other):
        """Returns the corners of the intersection polygon of the current area
        with *other*.

        Parameters
        ----------
        other : object
            Instance of subclass of BaseDefinition

        Returns
        -------
        (corner1, corner2, corner3, corner4) : tuple of points
        """
        from pyresample.spherical_geometry import intersection_polygon
        return intersection_polygon(self.corners, other.corners)

    def overlap_rate(self, other):
        """Get how much the current area overlaps an *other* area.

        Parameters
        ----------
        other : object
            Instance of subclass of BaseDefinition

        Returns
        -------
        overlap_rate : float
        """

        from pyresample.spherical_geometry import get_polygon_area
        other_area = other.get_area()
        inter_area = get_polygon_area(self.intersection(other))
        return inter_area / other_area


class CoordinateDefinition(BaseDefinition):
    """Base class for geometry definitions defined by lons and lats only"""

    def __init__(self, lons, lats, nprocs=1):
        super(CoordinateDefinition, self).__init__(lons, lats, nprocs)
        if lons.shape == lats.shape and lons.dtype == lats.dtype:
            self.shape = lons.shape
            self.size = lons.size
            self.ndim = lons.ndim
            self.dtype = lons.dtype
        else:
            raise ValueError(('%s must be created with either '
                              'lon/lats of the same shape with same dtype') %
                             self.__class__.__name__)

    def concatenate(self, other):
        if self.ndim != other.ndim:
            raise DimensionError(('Unable to concatenate %sD and %sD '
                                  'geometries') % (self.ndim, other.ndim))
        klass = _get_highest_level_class(self, other)
        lons = np.concatenate((self.lons, other.lons))
        lats = np.concatenate((self.lats, other.lats))
        nprocs = min(self.nprocs, other.nprocs)
        return klass(lons, lats, nprocs=nprocs)

    def append(self, other):
        if self.ndim != other.ndim:
            raise DimensionError(('Unable to append %sD and %sD '
                                  'geometries') % (self.ndim, other.ndim))
        self.lons = np.concatenate((self.lons, other.lons))
        self.lats = np.concatenate((self.lats, other.lats))
        self.shape = self.lons.shape
        self.size = self.lons.size

    def __str__(self):
        # Rely on numpy's object printing
        return ('Shape: %s\nLons: %s\nLats: %s') % (str(self.shape),
                                                    str(self.lons),
                                                    str(self.lats))


class GridDefinition(CoordinateDefinition):

    """Grid defined by lons and lats

    Parameters
    ----------
    lons : numpy array
    lats : numpy array
    nprocs : int, optional
        Number of processor cores to be used for calculations.

    Attributes
    ----------
    shape : tuple
        Grid shape as (rows, cols)
    size : int
        Number of elements in grid
    lons : object
        Grid lons
    lats : object
        Grid lats
    cartesian_coords : object
        Grid cartesian coordinates
    """

    def __init__(self, lons, lats, nprocs=1):
        super(GridDefinition, self).__init__(lons, lats, nprocs)
        if lons.shape != lats.shape:
            raise ValueError('lon and lat grid must have same shape')
        elif lons.ndim != 2:
            raise ValueError('2 dimensional lon lat grid expected')


class SwathDefinition(CoordinateDefinition):

    """Swath defined by lons and lats

    Parameters
    ----------
    lons : numpy array
    lats : numpy array
    nprocs : int, optional
        Number of processor cores to be used for calculations.

    Attributes
    ----------
    shape : tuple
        Swath shape
    size : int
        Number of elements in swath
    ndims : int
        Swath dimensions
    lons : object
        Swath lons
    lats : object
        Swath lats
    cartesian_coords : object
        Swath cartesian coordinates
    """

    def __init__(self, lons, lats, nprocs=1):
        super(SwathDefinition, self).__init__(lons, lats, nprocs)
        if lons.shape != lats.shape:
            raise ValueError('lon and lat arrays must have same shape')
        elif lons.ndim > 2:
            raise ValueError('Only 1 and 2 dimensional swaths are allowed')


class AreaDefinition(BaseDefinition):

    """Holds definition of an area.

    Parameters
    ----------
    area_id : str
        ID of area
    name : str
        Name of area
    proj_id : str
        ID of projection
    proj_dict : dict
        Dictionary with Proj.4 parameters
    x_size : int
        x dimension in number of pixels
    y_size : int
        y dimension in number of pixels
    area_extent : list
        Area extent as a list (LL_x, LL_y, UR_x, UR_y)
    nprocs : int, optional
        Number of processor cores to be used
    lons : numpy array, optional
        Grid lons
    lats : numpy array, optional
        Grid lats

    Attributes
    ----------
    area_id : str
        ID of area
    name : str
        Name of area
    proj_id : str
        ID of projection
    proj_dict : dict
        Dictionary with Proj.4 parameters
    x_size : int
        x dimension in number of pixels
    y_size : int
        y dimension in number of pixels
    shape : tuple
        Corresponding array shape as (rows, cols)
    size : int
        Number of points in grid
    area_extent : tuple
        Area extent as a tuple (LL_x, LL_y, UR_x, UR_y)
    area_extent_ll : tuple
        Area extent in lons lats as a tuple (LL_lon, LL_lat, UR_lon, UR_lat)
    pixel_size_x : float
        Pixel width in projection units
    pixel_size_y : float
        Pixel height in projection units
    pixel_upper_left : list
        Coordinates (x, y) of center of upper left pixel in projection units
    pixel_offset_x : float
        x offset between projection center and upper left corner of upper
        left pixel in units of pixels.
    pixel_offset_y : float
        y offset between projection center and upper left corner of upper
        left pixel in units of pixels..
    proj4_string : str
        Projection defined as Proj.4 string
    lons : object
        Grid lons
    lats : object
        Grid lats
    cartesian_coords : object
        Grid cartesian coordinates
    projection_x_coords : object
        Grid projection x coordinate
    projection_y_coords : object
        Grid projection y coordinate
    """

    def __init__(self, area_id, name, proj_id, proj_dict, x_size, y_size,
                 area_extent, nprocs=1, lons=None, lats=None, dtype=np.float64):
        if not isinstance(proj_dict, dict):
            raise TypeError('Wrong type for proj_dict: %s. Expected dict.'
                            % type(proj_dict))

        super(AreaDefinition, self).__init__(lons, lats, nprocs)
        self.area_id = area_id
        self.name = name
        self.proj_id = proj_id
        self.x_size = x_size
        self.y_size = y_size
        self.shape = (y_size, x_size)
        if lons is not None:
            if lons.shape != self.shape:
                raise ValueError('Shape of lon lat grid must match '
                                 'area definition')
        self.size = y_size * x_size
        self.ndim = 2
        self.pixel_size_x = (area_extent[2] - area_extent[0]) / float(x_size)
        self.pixel_size_y = (area_extent[3] - area_extent[1]) / float(y_size)
        self.proj_dict = proj_dict
        self.area_extent = tuple(area_extent)

        # Calculate area_extent in lon lat
        proj = _spatial_mp.Proj(**proj_dict)
        corner_lons, corner_lats = proj((area_extent[0], area_extent[2]),
                                        (area_extent[1], area_extent[3]),
                                        inverse=True)
        self.area_extent_ll = (corner_lons[0], corner_lats[0],
                               corner_lons[1], corner_lats[1])

        # Calculate projection coordinates of center of upper left pixel
        self.pixel_upper_left = \
            (float(area_extent[0]) +
             float(self.pixel_size_x) / 2,
             float(area_extent[3]) -
             float(self.pixel_size_y) / 2)

        # Pixel_offset defines the distance to projection center from origen (UL)
        # of image in units of pixels.
        self.pixel_offset_x = -self.area_extent[0] / self.pixel_size_x
        self.pixel_offset_y = self.area_extent[3] / self.pixel_size_y

        self.projection_x_coords = None
        self.projection_y_coords = None

        self.dtype = dtype

    def __str__(self):
        # We need a sorted dictionary for a unique hash of str(self)
        proj_dict = self.proj_dict
        proj_str = ('{' +
                    ', '.join(["'%s': '%s'" % (str(k), str(proj_dict[k]))
                               for k in sorted(proj_dict.keys())]) +
                    '}')
        return ('Area ID: %s\nName: %s\nProjection ID: %s\n'
                'Projection: %s\nNumber of columns: %s\nNumber of rows: %s\n'
                'Area extent: %s') % (self.area_id, self.name, self.proj_id,
                                      proj_str, self.x_size, self.y_size,
                                      self.area_extent)

    def create_areas_def(self):
        proj_dict = self.proj_dict
        proj_str = ','.join(["%s=%s" % (str(k), str(proj_dict[k])) for k in sorted(proj_dict.keys())])

        fmt = "REGION: {name} {{\n"
        fmt += "\tNAME:\t{name}\n"
        fmt += "\tPCS_ID:\t{area_id}\n"
        fmt += "\tPCS_DEF:\t{proj_str}\n"
        fmt += "\tXSIZE:\t{x_size}\n"
        fmt += "\tYSIZE:\t{y_size}\n"
        fmt += "\tAREA_EXTENT: {area_extent}\n}};\n"
        area_def_str = fmt.format(name=self.name, area_id=self.area_id, proj_str=proj_str,
                                x_size=self.x_size, y_size=self.y_size, area_extent=self.area_extent)
        return area_def_str

    __repr__ = __str__

    def __eq__(self, other):
        """Test for equality"""

        try:
            return ((self.proj_dict == other.proj_dict) and
                    (self.shape == other.shape) and
                    (self.area_extent == other.area_extent))
        except AttributeError:
            return super(AreaDefinition, self).__eq__(other)

    def __ne__(self, other):
        """Test for equality"""

        return not self.__eq__(other)


    def colrow2lonlat(self,cols,rows):
        """
        Return longitudes and latitudes for the given image columns
        and rows. Both scalars and arrays are supported.
        To be used with scarse data points instead of slices
        (see get_lonlats).
        """
        p = _spatial_mp.Proj(self.proj4_string)
        x = self.proj_x_coords
        y = self.proj_y_coords
        return p(y[y.size-cols], x[x.size-rows], inverse=True)


    def lonlat2colrow(self, lons, lats):
        """
        Return image columns and rows for the given longitudes
        and latitudes. Both scalars and arrays are supported.
        Same as get_xy_from_lonlat, renamed for convenience.
        """
        return self.get_xy_from_lonlat(lons, lats)


    def get_xy_from_lonlat(self, lon, lat):
        """Retrieve closest x and y coordinates (column, row indices) for the
        specified geolocation (lon,lat) if inside area. If lon,lat is a point a
        ValueError is raised if the return point is outside the area domain. If
        lon,lat is a tuple of sequences of longitudes and latitudes, a tuple of
        masked arrays are returned.

        :Input:

        lon : point or sequence (list or array) of longitudes
        lat : point or sequence (list or array) of latitudes

        :Returns:

        (x, y) : tuple of integer points/arrays
        """

        if isinstance(lon, list):
            lon = np.array(lon)
        if isinstance(lat, list):
            lat = np.array(lat)

        if ((isinstance(lon, np.ndarray) and
             not isinstance(lat, np.ndarray)) or
            (not isinstance(lon, np.ndarray) and
             isinstance(lat, np.ndarray))):
            raise ValueError("Both lon and lat needs to be of " +
                             "the same type and have the same dimensions!")

        if isinstance(lon, np.ndarray) and isinstance(lat, np.ndarray):
            if lon.shape != lat.shape:
                raise ValueError("lon and lat is not of the same shape!")

        pobj = _spatial_mp.Proj(self.proj4_string)
        upl_x = self.area_extent[0]
        upl_y = self.area_extent[3]
        xscale = abs(self.area_extent[2] -
                     self.area_extent[0]) / float(self.x_size)
        yscale = abs(self.area_extent[1] -
                     self.area_extent[3]) / float(self.y_size)

        xm_, ym_ = pobj(lon, lat)
        x__ = (xm_ - upl_x) / xscale
        y__ = (upl_y - ym_) / yscale

        if isinstance(x__, np.ndarray) and isinstance(y__, np.ndarray):
            mask = (((x__ < 0) | (x__ > self.x_size)) |
                    ((y__ < 0) | (y__ > self.y_size)))
            return (np.ma.masked_array(x__.astype('int'), mask=mask,
                                       fill_value=-1),
                    np.ma.masked_array(y__.astype('int'), mask=mask,
                                       fill_value=-1))
        else:
            if ((x__ < 0 or x__ > self.x_size) or
                    (y__ < 0 or y__ > self.y_size)):
                raise ValueError('Point outside area:( %f %f)' % (x__, y__))
            return int(x__), int(y__)


    def get_xy_from_proj_coords(self, xm_, ym_):
        """Retrieve closest x and y coordinates (column, row indices) for a 
        location specified with projection coordinates (xm_,ym_) in meters. 
        A ValueError is raised, if the return point is outside the area domain. If
        xm_,ym_ is a tuple of sequences of projection coordinates, a tuple of
        masked arrays are returned.

        :Input:
        xm_ : point or sequence (list or array) of x-coordinates in m (map projection)
        ym_ : point or sequence (list or array) of y-coordinates in m (map projection)

        :Returns:
        (x, y) : tuple of integer points/arrays
        """

        if isinstance(xm_, list):
            xm_ = np.array(xm_)
        if isinstance(ym_, list):
            ym_ = np.array(ym_)

        if ((isinstance(xm_, np.ndarray) and
             not isinstance(ym_, np.ndarray)) or
            (not isinstance(xm_, np.ndarray) and
             isinstance(ym_, np.ndarray))):
            raise ValueError("Both projection coordinates xm_ and ym_ needs to be of " +
                             "the same type and have the same dimensions!")

        if isinstance(xm_, np.ndarray) and isinstance(ym_, np.ndarray):
            if xm_.shape != ym_.shape:
                raise ValueError("projection coordinates xm_ and ym_ is not of the same shape!")

        upl_x = self.area_extent[0]
        upl_y = self.area_extent[3]
        xscale = abs(self.area_extent[2] -
                     self.area_extent[0]) / float(self.x_size)
        yscale = abs(self.area_extent[1] -
                     self.area_extent[3]) / float(self.y_size)

        x__ = (xm_ - upl_x) / xscale
        y__ = (upl_y - ym_) / yscale

        if isinstance(x__, np.ndarray) and isinstance(y__, np.ndarray):
            mask = (((x__ < 0) | (x__ > self.x_size)) |
                    ((y__ < 0) | (y__ > self.y_size)))
            return (np.ma.masked_array(x__.astype('int'), mask=mask,
                                       fill_value=-1),
                    np.ma.masked_array(y__.astype('int'), mask=mask,
                                       fill_value=-1))
        else:
            if ((x__ < 0 or x__ > self.x_size) or
                    (y__ < 0 or y__ > self.y_size)):
                raise ValueError('Point outside area:( %f %f)' % (x__, y__))
            return int(x__), int(y__)


    def get_lonlat(self, row, col):
        """Retrieves lon and lat values of single point in area grid

        Parameters
        ----------
        row : int
        col : int

        Returns
        -------
        (lon, lat) : tuple of floats
        """

        return self.get_lonlats(nprocs=None, data_slice=(row, col))

    def get_proj_coords(self, data_slice=None, cache=False, dtype=None):
        """Get projection coordinates of grid

        Parameters
        ----------
        data_slice : slice object, optional
            Calculate only coordinates for specified slice
        cache : bool, optional
            Store result the result. Requires data_slice to be None

        Returns
        -------
        (target_x, target_y) : tuple of numpy arrays
            Grids of area x- and y-coordinates in projection units
        """

        def get_val(val, sub_val, max):
            # Get value with substitution and wrapping
            if val is None:
                return sub_val
            else:
                if val < 0:
                    # Wrap index
                    return max + val
                else:
                    return val

        if self.projection_x_coords is not None and self.projection_y_coords is not None:
            # Projection coords are cached
            if data_slice is None:
                return self.projection_x_coords, self.projection_y_coords
            else:
                return self.projection_x_coords[data_slice], self.projection_y_coords[data_slice]

        is_single_value = False
        is_1d_select = False

        if dtype is None:
            dtype = self.dtype

        # create coordinates of local area as ndarrays
        if data_slice is None or data_slice == slice(None):
            # Full slice
            rows = self.y_size
            cols = self.x_size
            row_start = 0
            col_start = 0
        else:
            if isinstance(data_slice, slice):
                # Row slice
                row_start = get_val(data_slice.start, 0, self.y_size)
                col_start = 0
                rows = get_val(
                    data_slice.stop, self.y_size, self.y_size) - row_start
                cols = self.x_size
            elif isinstance(data_slice[0], slice) and isinstance(data_slice[1], slice):
                # Block slice
                row_start = get_val(data_slice[0].start, 0, self.y_size)
                col_start = get_val(data_slice[1].start, 0, self.x_size)
                rows = get_val(
                    data_slice[0].stop, self.y_size, self.y_size) - row_start
                cols = get_val(
                    data_slice[1].stop, self.x_size, self.x_size) - col_start
            elif isinstance(data_slice[0], slice):
                # Select from col
                is_1d_select = True
                row_start = get_val(data_slice[0].start, 0, self.y_size)
                col_start = get_val(data_slice[1], 0, self.x_size)
                rows = get_val(
                    data_slice[0].stop, self.y_size, self.y_size) - row_start
                cols = 1
            elif isinstance(data_slice[1], slice):
                # Select from row
                is_1d_select = True
                row_start = get_val(data_slice[0], 0, self.y_size)
                col_start = get_val(data_slice[1].start, 0, self.x_size)
                rows = 1
                cols = get_val(
                    data_slice[1].stop, self.x_size, self.x_size) - col_start
            else:
                # Single element select
                is_single_value = True

                row_start = get_val(data_slice[0], 0, self.y_size)
                col_start = get_val(data_slice[1], 0, self.x_size)

                rows = 1
                cols = 1

        # Calculate coordinates
        target_x = np.fromfunction(lambda i, j: (j + col_start) *
                                   self.pixel_size_x +
                                   self.pixel_upper_left[0],
                                   (rows,
                                    cols), dtype=dtype)

        target_y = np.fromfunction(lambda i, j:
                                   self.pixel_upper_left[1] -
                                   (i + row_start) * self.pixel_size_y,
                                   (rows,
                                    cols), dtype=dtype)

        if is_single_value:
            # Return single values
            target_x = float(target_x)
            target_y = float(target_y)
        elif is_1d_select:
            # Reshape to 1D array
            target_x = target_x.reshape((target_x.size,))
            target_y = target_y.reshape((target_y.size,))

        if cache and data_slice is None:
            # Cache the result if requested
            self.projection_x_coords = target_x
            self.projection_y_coords = target_y

        return target_x, target_y

    @property
    def proj_x_coords(self):
        return self.get_proj_coords(data_slice=(0, slice(None)))[0]

    @property
    def proj_y_coords(self):
        return self.get_proj_coords(data_slice=(slice(None), 0))[1]

    @property
    def outer_boundary_corners(self):
        """Returns the lon,lat of the outer edges of the corner points
        """
        from pyresample.spherical_geometry import Coordinate
        proj = _spatial_mp.Proj(**self.proj_dict)

        corner_lons, corner_lats = proj((self.area_extent[0], self.area_extent[2],
                                         self.area_extent[2], self.area_extent[0]),
                                        (self.area_extent[3], self.area_extent[3],
                                         self.area_extent[1], self.area_extent[1]),
                                        inverse=True)
        return [Coordinate(corner_lons[0], corner_lats[0]),
                Coordinate(corner_lons[1], corner_lats[1]),
                Coordinate(corner_lons[2], corner_lats[2]),
                Coordinate(corner_lons[3], corner_lats[3])]

    def get_lonlats(self, nprocs=None, data_slice=None, cache=False, dtype=None):
        """Returns lon and lat arrays of area.

        Parameters
        ----------
        nprocs : int, optional
            Number of processor cores to be used.
            Defaults to the nprocs set when instantiating object
        data_slice : slice object, optional
            Calculate only coordinates for specified slice
        cache : bool, optional
            Store result the result. Requires data_slice to be None

        Returns
        -------
        (lons, lats) : tuple of numpy arrays
            Grids of area lons and and lats
        """

        if dtype is None:
            dtype = self.dtype

        if self.lons is None or self.lats is None:
            #Data is not cached
            if nprocs is None:
                nprocs = self.nprocs

            # Proj.4 definition of target area projection
            if nprocs > 1:
                target_proj = _spatial_mp.Proj_MP(**self.proj_dict)
            else:
                target_proj = _spatial_mp.Proj(**self.proj_dict)

            # Get coordinates of local area as ndarrays
            target_x, target_y = self.get_proj_coords(
                data_slice=data_slice, dtype=dtype)

            # Get corresponding longitude and latitude values
            lons, lats = target_proj(target_x, target_y, inverse=True,
                                     nprocs=nprocs)
            lons = np.asanyarray(lons, dtype=dtype)
            lats = np.asanyarray(lats, dtype=dtype)

            if cache and data_slice is None:
                # Cache the result if requested
                self.lons = lons
                self.lats = lats

            # Free memory
            del(target_x)
            del(target_y)
        else:
            #Data is cached
            if data_slice is None:
                # Full slice
                lons = self.lons
                lats = self.lats
            else:
                lons = self.lons[data_slice]
                lats = self.lats[data_slice]

        return lons, lats

    @property
    def proj4_string(self):
        """Returns projection definition as Proj.4 string"""

        items = self.proj_dict.items()
        return '+' + ' +'.join([t[0] + '=' + t[1] for t in items])


def _get_slice(segments, shape):
    """Generator for segmenting a 1D or 2D array"""

    if not (1 <= len(shape) <= 2):
        raise ValueError('Cannot segment array of shape: %s' % str(shape))
    else:
        size = shape[0]
        slice_length = int(np.ceil(float(size) / segments))
        start_idx = 0
        end_idx = slice_length
        while start_idx < size:
            if len(shape) == 1:
                yield slice(start_idx, end_idx)
            else:
                yield (slice(start_idx, end_idx), slice(None))
            start_idx = end_idx
            end_idx = min(start_idx + slice_length, size)


def _flatten_cartesian_coords(cartesian_coords):
    """Flatten array to (n, 3) shape"""

    shape = cartesian_coords.shape
    if len(shape) > 2:
        cartesian_coords = cartesian_coords.reshape(shape[0] *
                                                    shape[1], 3)
    return cartesian_coords


def _get_highest_level_class(obj1, obj2):
    if (not issubclass(obj1.__class__, obj2.__class__) or
            not issubclass(obj2.__class__, obj1.__class__)):
        raise TypeError('No common superclass for %s and %s' %
                        (obj1.__class__, obj2.__class__))

    if obj1.__class__ == obj2.__class__:
        klass = obj1.__class__
    elif issubclass(obj1.__class__, obj2.__class__):
        klass = obj2.__class__
    else:
        klass = obj1.__class__
    return klass<|MERGE_RESOLUTION|>--- conflicted
+++ resolved
@@ -106,8 +106,6 @@
 
         return not self.__eq__(other)
 
-<<<<<<< HEAD
-    # function by Ulrich Hamann 
     def get_area_extent_for_subset(self, row_LR, col_LR, row_UL, col_UL):
         """Retrieves area_extent for a subdomain 
         rows    are counted from upper left to lower left
@@ -126,6 +124,9 @@
         :Returns:
         area_extent : list 
             Area extent as a list (LL_x, LL_y, UR_x, UR_y) of the subset
+
+        :Author:
+        Ulrich Hamann
         """
         
         (a,b) = self.get_proj_coords( data_slice=(row_LR,col_LR) )
@@ -136,8 +137,6 @@
         d = d + 0.5*self.pixel_size_y
 
         return (a,b,c,d)
-=======
->>>>>>> 44627595
 
     def get_lonlat(self, row, col):
         """Retrieve lon and lat of single pixel
