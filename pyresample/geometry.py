# pyresample, Resampling of remote sensing image data in python
#
# Copyright (C) 2010-2014
#
# Authors:
#    Esben S. Nielsen
#    Thomas Lavergne
#
# This program is free software: you can redistribute it and/or modify
# it under the terms of the GNU General Public License as published by
# the Free Software Foundation, either version 3 of the License, or
#(at your option) any later version.
#
# This program is distributed in the hope that it will be useful,
# but WITHOUT ANY WARRANTY; without even the implied warranty of
# MERCHANTABILITY or FITNESS FOR A PARTICULAR PURPOSE.  See the
# GNU General Public License for more details.
#
# You should have received a copy of the GNU General Public License
# along with this program.  If not, see <http://www.gnu.org/licenses/>.

"""Classes for geometry operations"""

from __future__ import absolute_import
from collections import OrderedDict

import warnings

import warnings

import numpy as np

from . import utils
from . import _spatial_mp


class DimensionError(Exception):
    pass


class Boundary(object):

    """Container for geometry boundary.
    Labelling starts in upper left corner and proceeds clockwise"""

    def __init__(self, side1, side2, side3, side4):
        self.side1 = side1
        self.side2 = side2
        self.side3 = side3
        self.side4 = side4


class BaseDefinition(object):

    """Base class for geometry definitions"""

    def __init__(self, lons=None, lats=None, nprocs=1):
        if type(lons) != type(lats):
            raise TypeError('lons and lats must be of same type')
        elif lons is not None:
            if lons.shape != lats.shape:
                raise ValueError('lons and lats must have same shape')

        self.nprocs = nprocs

        # check the latitutes
        if lats is not None and ((lats.min() < -90. or lats.max() > +90.)):
            # throw exception
            raise ValueError(
                'Some latitudes are outside the [-90.;+90] validity range')
        else:
            self.lats = lats

        # check the longitudes
        if lons is not None and ((lons.min() < -180. or lons.max() >= +180.)):
            # issue warning
            warnings.warn('All geometry objects expect longitudes in the [-180:+180[ range. ' +
                          'We will now automatically wrap your longitudes into [-180:+180[, and continue. ' +
                          'To avoid this warning next time, use routine utils.wrap_longitudes().')
            # wrap longitudes to [-180;+180[
            self.lons = utils.wrap_longitudes(lons)
        else:
            self.lons = lons

        self.cartesian_coords = None

    def __eq__(self, other):
        """Test for approximate equality"""

        if other.lons is None or other.lats is None:
            other_lons, other_lats = other.get_lonlats()
        else:
            other_lons = other.lons
            other_lats = other.lats

        if self.lons is None or self.lats is None:
            self_lons, self_lats = self.get_lonlats()
        else:
            self_lons = self.lons
            self_lats = self.lats

        try:
            return (np.allclose(self_lons, other_lons, atol=1e-6,
                                rtol=5e-9) and
                    np.allclose(self_lats, other_lats, atol=1e-6,
                                rtol=5e-9))
        except (AttributeError, ValueError):
            return False

    def __ne__(self, other):
        """Test for approximate equality"""

        return not self.__eq__(other)

    def get_lonlat(self, row, col):
        """Retrieve lon and lat of single pixel

        :Parameters:
        row : int
        col : int

        :Returns:
        (lon, lat) : tuple of floats
        """

        if self.ndim != 2:
            raise DimensionError(('operation undefined '
                                  'for %sD geometry ') % self.ndim)
        elif self.lons is None or self.lats is None:
            raise ValueError('lon/lat values are not defined')
        return self.lons[row, col], self.lats[row, col]

    def get_lonlats(self, data_slice=None, **kwargs):
        """Base method for lon lat retrieval with slicing"""

        if self.lons is None or self.lats is None:
            raise ValueError('lon/lat values are not defined')
        elif data_slice is None:
            return self.lons, self.lats
        else:
            return self.lons[data_slice], self.lats[data_slice]

    def get_boundary_lonlats(self):
        """Returns Boundary objects"""

        side1 = self.get_lonlats(data_slice=(0, slice(None)))
        side2 = self.get_lonlats(data_slice=(slice(None), -1))
        side3 = self.get_lonlats(data_slice=(-1, slice(None)))
        side4 = self.get_lonlats(data_slice=(slice(None), 0))
        return Boundary(side1[0], side2[0], side3[0][::-1], side4[0][::-1]), Boundary(side1[1], side2[1], side3[1][::-1], side4[1][::-1])

    def get_cartesian_coords(self, nprocs=None, data_slice=None, cache=False):
        """Retrieve cartesian coordinates of geometry definition

        :Parameters:
        nprocs : int, optional
            Number of processor cores to be used.
            Defaults to the nprocs set when instantiating object
        data_slice : slice object, optional
            Calculate only cartesian coordnates for the defined slice
        cache : bool, optional
            Store result the result. Requires data_slice to be None

        :Returns:
        cartesian_coords : numpy array
        """

        if self.cartesian_coords is None:
            # Coordinates are not cached
            if nprocs is None:
                nprocs = self.nprocs

            if data_slice is None:
                # Use full slice
                data_slice = slice(None)

            lons, lats = self.get_lonlats(nprocs=nprocs, data_slice=data_slice)

            if nprocs > 1:
                cartesian = _spatial_mp.Cartesian_MP(nprocs)
            else:
                cartesian = _spatial_mp.Cartesian()

            cartesian_coords = cartesian.transform_lonlats(np.ravel(lons),
                                                           np.ravel(lats))

            if isinstance(lons, np.ndarray) and lons.ndim > 1:
                # Reshape to correct shape
                cartesian_coords = cartesian_coords.reshape(lons.shape[0],
                                                            lons.shape[1], 3)

            if cache and data_slice is None:
                self.cartesian_coords = cartesian_coords
        else:
            # Coordinates are cached
            if data_slice is None:
                cartesian_coords = self.cartesian_coords
            else:
                cartesian_coords = self.cartesian_coords[data_slice]

        return cartesian_coords

    @property
    def corners(self):
        """Returns the corners of the current area.
        """
        from pyresample.spherical_geometry import Coordinate
        return [Coordinate(*self.get_lonlat(0, 0)),
                Coordinate(*self.get_lonlat(0, -1)),
                Coordinate(*self.get_lonlat(-1, -1)),
                Coordinate(*self.get_lonlat(-1, 0))]

    def __contains__(self, point):
        """Is a point inside the 4 corners of the current area? This uses
        great circle arcs as area boundaries.
        """
        from pyresample.spherical_geometry import point_inside, Coordinate
        corners = self.corners

        if isinstance(point, tuple):
            return point_inside(Coordinate(*point), corners)
        else:
            return point_inside(point, corners)

    def overlaps(self, other):
        """Tests if the current area overlaps the *other* area. This is based
        solely on the corners of areas, assuming the boundaries to be great
        circles.

        :Parameters:
        other : object
            Instance of subclass of BaseDefinition

        :Returns:
        overlaps : bool
        """

        from pyresample.spherical_geometry import Arc

        self_corners = self.corners

        other_corners = other.corners

        for i in self_corners:
            if i in other:
                return True
        for i in other_corners:
            if i in self:
                return True

        self_arc1 = Arc(self_corners[0], self_corners[1])
        self_arc2 = Arc(self_corners[1], self_corners[2])
        self_arc3 = Arc(self_corners[2], self_corners[3])
        self_arc4 = Arc(self_corners[3], self_corners[0])

        other_arc1 = Arc(other_corners[0], other_corners[1])
        other_arc2 = Arc(other_corners[1], other_corners[2])
        other_arc3 = Arc(other_corners[2], other_corners[3])
        other_arc4 = Arc(other_corners[3], other_corners[0])

        for i in (self_arc1, self_arc2, self_arc3, self_arc4):
            for j in (other_arc1, other_arc2, other_arc3, other_arc4):
                if i.intersects(j):
                    return True
        return False

    def get_area(self):
        """Get the area of the convex area defined by the corners of the current
        area.
        """
        from pyresample.spherical_geometry import get_polygon_area

        return get_polygon_area(self.corners)

    def intersection(self, other):
        """Returns the corners of the intersection polygon of the current area
        with *other*.

        :Parameters:
        other : object
            Instance of subclass of BaseDefinition

        :Returns:
        (corner1, corner2, corner3, corner4) : tuple of points
        """
        from pyresample.spherical_geometry import intersection_polygon
        return intersection_polygon(self.corners, other.corners)

    def overlap_rate(self, other):
        """Get how much the current area overlaps an *other* area.

        :Parameters:
        other : object
            Instance of subclass of BaseDefinition

        :Returns:
        overlap_rate : float
        """

        from pyresample.spherical_geometry import get_polygon_area
        other_area = other.get_area()
        inter_area = get_polygon_area(self.intersection(other))
        return inter_area / other_area


class CoordinateDefinition(BaseDefinition):

    """Base class for geometry definitions defined by lons and lats only"""

    def __init__(self, lons, lats, nprocs=1):
        if lons.shape == lats.shape and lons.dtype == lats.dtype:
            self.shape = lons.shape
            self.size = lons.size
            self.ndim = lons.ndim
            self.dtype = lons.dtype
        else:
            raise ValueError(('%s must be created with either '
                              'lon/lats of the same shape with same dtype') %
                             self.__class__.__name__)
        super(CoordinateDefinition, self).__init__(lons, lats, nprocs)

    def concatenate(self, other):
        if self.ndim != other.ndim:
            raise DimensionError(('Unable to concatenate %sD and %sD '
                                  'geometries') % (self.ndim, other.ndim))
        klass = _get_highest_level_class(self, other)
        lons = np.concatenate((self.lons, other.lons))
        lats = np.concatenate((self.lats, other.lats))
        nprocs = min(self.nprocs, other.nprocs)
        return klass(lons, lats, nprocs=nprocs)

    def append(self, other):
        if self.ndim != other.ndim:
            raise DimensionError(('Unable to append %sD and %sD '
                                  'geometries') % (self.ndim, other.ndim))
        self.lons = np.concatenate((self.lons, other.lons))
        self.lats = np.concatenate((self.lats, other.lats))
        self.shape = self.lons.shape
        self.size = self.lons.size

    def __str__(self):
        # Rely on numpy's object printing
        return ('Shape: %s\nLons: %s\nLats: %s') % (str(self.shape),
                                                    str(self.lons),
                                                    str(self.lats))


class GridDefinition(CoordinateDefinition):

    """Grid defined by lons and lats

    :Parameters:
    lons : numpy array
    lats : numpy array
    nprocs : int, optional
        Number of processor cores to be used for calculations.

    :Attributes:
    shape : tuple
        Grid shape as (rows, cols)
    size : int
        Number of elements in grid

    Properties:
    lons : object
        Grid lons
    lats : object
        Grid lats
    cartesian_coords : object
        Grid cartesian coordinates
    """

    def __init__(self, lons, lats, nprocs=1):
        if lons.shape != lats.shape:
            raise ValueError('lon and lat grid must have same shape')
        elif lons.ndim != 2:
            raise ValueError('2 dimensional lon lat grid expected')

        super(GridDefinition, self).__init__(lons, lats, nprocs)


class SwathDefinition(CoordinateDefinition):

    """Swath defined by lons and lats

    :Parameters:
    lons : numpy array
    lats : numpy array
    nprocs : int, optional
        Number of processor cores to be used for calculations.

    :Attributes:
    shape : tuple
        Swath shape
    size : int
        Number of elements in swath
    ndims : int
        Swath dimensions

    Properties:
    lons : object
        Swath lons
    lats : object
        Swath lats
    cartesian_coords : object
        Swath cartesian coordinates
    """

    def __init__(self, lons, lats, nprocs=1):
        if lons.shape != lats.shape:
            raise ValueError('lon and lat arrays must have same shape')
        elif lons.ndim > 2:
            raise ValueError('Only 1 and 2 dimensional swaths are allowed')
        super(SwathDefinition, self).__init__(lons, lats, nprocs)


class AreaDefinition(BaseDefinition):

    """Holds definition of an area.

    :Parameters:
    area_id : str 
        ID of area
    name : str
        Name of area
    proj_id : str 
        ID of projection
    proj_dict : dict 
        Dictionary with Proj.4 parameters
    x_size : int 
        x dimension in number of pixels
    y_size : int     
        y dimension in number of pixels    
    area_extent : list 
        Area extent as a list (LL_x, LL_y, UR_x, UR_y)
    nprocs : int, optional 
        Number of processor cores to be used
    lons : numpy array, optional
        Grid lons
    lats : numpy array, optional
        Grid lats

    :Attributes:
    area_id : str         
        ID of area
    name : str
        Name of area
    proj_id : str         
        ID of projection
    proj_dict : dict        
        Dictionary with Proj.4 parameters
    x_size : int          
        x dimension in number of pixels
    y_size : int          
        y dimension in number of pixels
    shape : tuple
        Corresponding array shape as (rows, cols)
    size : int
        Number of points in grid
    area_extent : tuple     
        Area extent as a tuple (LL_x, LL_y, UR_x, UR_y)
    area_extent_ll : tuple     
        Area extent in lons lats as a tuple (LL_lon, LL_lat, UR_lon, UR_lat)
    pixel_size_x : float    
        Pixel width in projection units
    pixel_size_y : float    
        Pixel height in projection units
    pixel_upper_left : list 
        Coordinates (x, y) of center of upper left pixel in projection units
    pixel_offset_x : float 
        x offset between projection center and upper left corner of upper 
        left pixel in units of pixels.
    pixel_offset_y : float 
        y offset between projection center and upper left corner of upper 
        left pixel in units of pixels..

    Properties:
    proj4_string : str
        Projection defined as Proj.4 string
    lons : object
        Grid lons
    lats : object
        Grid lats
    cartesian_coords : object
        Grid cartesian coordinates
    projection_x_coords : object
        Grid projection x coordinate
    projection_y_coords : object
        Grid projection y coordinate
    """

<<<<<<< HEAD
    def __init__(self, area_id, name, proj_id, proj_def, x_size, y_size,
=======
    def __init__(self, area_id, name, proj_id, proj_dict, x_size, y_size,
>>>>>>> 161676eb
                 area_extent, nprocs=1, lons=None, lats=None, dtype=np.float64):

        if not isinstance(proj_def, dict):
            try:
                proj_dict = convert_projstring_to_projdict(proj_def)
            except:
                raise TypeError('Wrong type for proj_def: %s. Expected dict or string'
                            % type(proj_def))
        else:
            proj_dict = OrderedDict(sorted(proj_def.items()))

        super(AreaDefinition, self).__init__(lons, lats, nprocs)
        self.area_id = area_id
        self.name = name
        self.proj_id = proj_id
        self.x_size = x_size
        self.y_size = y_size
        self.shape = (y_size, x_size)
        if lons is not None:
            if lons.shape != self.shape:
                raise ValueError('Shape of lon lat grid must match '
                                 'area definition')
        self.size = y_size * x_size
        self.ndim = 2
        self.pixel_size_x = (area_extent[2] - area_extent[0]) / float(x_size)
        self.pixel_size_y = (area_extent[3] - area_extent[1]) / float(y_size)
        self.proj_dict = proj_dict
        self.area_extent = tuple(area_extent)

        # Calculate area_extent in lon lat
        proj = _spatial_mp.Proj(**proj_dict)
        corner_lons, corner_lats = proj((area_extent[0], area_extent[2]),
                                        (area_extent[1], area_extent[3]),
                                        inverse=True)
        self.area_extent_ll = (corner_lons[0], corner_lats[0],
                               corner_lons[1], corner_lats[1])

        # Calculate projection coordinates of center of upper left pixel
        self.pixel_upper_left = \
            (float(area_extent[0]) +
             float(self.pixel_size_x) / 2,
             float(area_extent[3]) -
             float(self.pixel_size_y) / 2)

        # Pixel_offset defines the distance to projection center from origen (UL)
        # of image in units of pixels.
        self.pixel_offset_x = -self.area_extent[0] / self.pixel_size_x
        self.pixel_offset_y = self.area_extent[3] / self.pixel_size_y

        self.projection_x_coords = None
        self.projection_y_coords = None

        self.dtype = dtype

    def __str__(self):
        # We need a sorted dictionary for a unique hash of str(self)
        proj_dict = self.proj_dict
        proj_str = ('{' +
                    ', '.join(["'%s': '%s'" % (str(k), str(proj_dict[k]))
                               for k in sorted(proj_dict.keys())]) +
                    '}')
        return ('Area ID: %s\nName: %s\nProjection ID: %s\n'
                'Projection: %s\nNumber of columns: %s\nNumber of rows: %s\n'
                'Area extent: %s') % (self.area_id, self.name, self.proj_id,
                                      proj_str, self.x_size, self.y_size,
                                      self.area_extent)

    __repr__ = __str__

    def __eq__(self, other):
        """Test for equality"""

        try:
            return ((self.proj_dict == other.proj_dict) and
                    (self.shape == other.shape) and
                    (self.area_extent == other.area_extent))
        except AttributeError:
            return super(AreaDefinition, self).__eq__(other)

    def __ne__(self, other):
        """Test for equality"""

        return not self.__eq__(other)

    def get_xy_from_lonlat(self, lon, lat):
        """Retrieve closest x and y coordinates (column, row indices) for the
        specified geolocation (lon,lat) if inside area. If lon,lat is a point a
        ValueError is raised if the return point is outside the area domain. If
        lon,lat is a tuple of sequences of longitudes and latitudes, a tuple of
        masked arrays are returned.

        :Input:
        lon : point or sequence (list or array) of longitudes
        lat : point or sequence (list or array) of latitudes

        :Returns:
        (x, y) : tuple of integer points/arrays
        """

        if isinstance(lon, list):
            lon = np.array(lon)
        if isinstance(lat, list):
            lat = np.array(lat)

        if ((isinstance(lon, np.ndarray) and
             not isinstance(lat, np.ndarray)) or
            (not isinstance(lon, np.ndarray) and
             isinstance(lat, np.ndarray))):
            raise ValueError("Both lon and lat needs to be of " +
                             "the same type and have the same dimensions!")

        if isinstance(lon, np.ndarray) and isinstance(lat, np.ndarray):
            if lon.shape != lat.shape:
                raise ValueError("lon and lat is not of the same shape!")

        pobj = _spatial_mp.Proj(self.proj4_string)
        upl_x = self.area_extent[0]
        upl_y = self.area_extent[3]
        xscale = abs(self.area_extent[2] -
                     self.area_extent[0]) / float(self.x_size)
        yscale = abs(self.area_extent[1] -
                     self.area_extent[3]) / float(self.y_size)

        xm_, ym_ = pobj(lon, lat)
        x__ = (xm_ - upl_x) / xscale
        y__ = (upl_y - ym_) / yscale

        if isinstance(x__, np.ndarray) and isinstance(y__, np.ndarray):
            mask = (((x__ < 0) | (x__ > self.x_size)) |
                    ((y__ < 0) | (y__ > self.y_size)))
            return (np.ma.masked_array(x__.astype('int'), mask=mask,
                                       fill_value=-1),
                    np.ma.masked_array(y__.astype('int'), mask=mask,
                                       fill_value=-1))
        else:
            if ((x__ < 0 or x__ > self.x_size) or
                    (y__ < 0 or y__ > self.y_size)):
                raise ValueError('Point outside area:( %f %f)' % (x__, y__))
            return int(x__), int(y__)

    def get_lonlat(self, row, col):
        """Retrieves lon and lat values of single point in area grid

        :Parameters:
        row : int
        col : int

        :Returns:
        (lon, lat) : tuple of floats
        """

        return self.get_lonlats(nprocs=None, data_slice=(row, col))

    def get_proj_coords(self, data_slice=None, cache=False, dtype=None):
        """Get projection coordinates of grid 

        :Parameters:
        data_slice : slice object, optional
            Calculate only coordinates for specified slice
        cache : bool, optional
            Store result the result. Requires data_slice to be None

        :Returns: 
        (target_x, target_y) : tuple of numpy arrays
            Grids of area x- and y-coordinates in projection units
        """

        def get_val(val, sub_val, max):
            # Get value with substitution and wrapping
            if val is None:
                return sub_val
            else:
                if val < 0:
                    # Wrap index
                    return max + val
                else:
                    return val

        if self.projection_x_coords is not None and self.projection_y_coords is not None:
            # Projection coords are cached
            if data_slice is None:
                return self.projection_x_coords, self.projection_y_coords
            else:
                return self.projection_x_coords[data_slice], self.projection_y_coords[data_slice]

        is_single_value = False
        is_1d_select = False

        if dtype is None:
            dtype = self.dtype

        # create coordinates of local area as ndarrays
        if data_slice is None or data_slice == slice(None):
            # Full slice
            rows = self.y_size
            cols = self.x_size
            row_start = 0
            col_start = 0
        else:
            if isinstance(data_slice, slice):
                # Row slice
                row_start = get_val(data_slice.start, 0, self.y_size)
                col_start = 0
                rows = get_val(
                    data_slice.stop, self.y_size, self.y_size) - row_start
                cols = self.x_size
            elif isinstance(data_slice[0], slice) and isinstance(data_slice[1], slice):
                # Block slice
                row_start = get_val(data_slice[0].start, 0, self.y_size)
                col_start = get_val(data_slice[1].start, 0, self.x_size)
                rows = get_val(
                    data_slice[0].stop, self.y_size, self.y_size) - row_start
                cols = get_val(
                    data_slice[1].stop, self.x_size, self.x_size) - col_start
            elif isinstance(data_slice[0], slice):
                # Select from col
                is_1d_select = True
                row_start = get_val(data_slice[0].start, 0, self.y_size)
                col_start = get_val(data_slice[1], 0, self.x_size)
                rows = get_val(
                    data_slice[0].stop, self.y_size, self.y_size) - row_start
                cols = 1
            elif isinstance(data_slice[1], slice):
                # Select from row
                is_1d_select = True
                row_start = get_val(data_slice[0], 0, self.y_size)
                col_start = get_val(data_slice[1].start, 0, self.x_size)
                rows = 1
                cols = get_val(
                    data_slice[1].stop, self.x_size, self.x_size) - col_start
            else:
                # Single element select
                is_single_value = True

                row_start = get_val(data_slice[0], 0, self.y_size)
                col_start = get_val(data_slice[1], 0, self.x_size)

                rows = 1
                cols = 1

        # Calculate coordinates
        target_x = np.fromfunction(lambda i, j: (j + col_start) *
                                   self.pixel_size_x +
                                   self.pixel_upper_left[0],
                                   (rows,
                                    cols), dtype=dtype)

        target_y = np.fromfunction(lambda i, j:
                                   self.pixel_upper_left[1] -
                                   (i + row_start) * self.pixel_size_y,
                                   (rows,
                                    cols), dtype=dtype)

        if is_single_value:
            # Return single values
            target_x = float(target_x)
            target_y = float(target_y)
        elif is_1d_select:
            # Reshape to 1D array
            target_x = target_x.reshape((target_x.size,))
            target_y = target_y.reshape((target_y.size,))

        if cache and data_slice is None:
            # Cache the result if requested
            self.projection_x_coords = target_x
            self.projection_y_coords = target_y

        return target_x, target_y

    @property
    def proj_x_coords(self):
        return self.get_proj_coords(data_slice=(0, slice(None)))[0]

    @property
    def proj_y_coords(self):
        return self.get_proj_coords(data_slice=(slice(None), 0))[1]

<<<<<<< HEAD
=======
    @property
    def outer_boundary_corners(self):
        """Returns the lon,lat of the outer edges of the corner points
        """
        from pyresample.spherical_geometry import Coordinate
        proj = _spatial_mp.Proj(**self.proj_dict)

        corner_lons, corner_lats = proj((self.area_extent[0], self.area_extent[2],
                                         self.area_extent[2], self.area_extent[0]), 
                                        (self.area_extent[3], self.area_extent[3],
                                         self.area_extent[1], self.area_extent[1]),
                                        inverse=True)
        return [Coordinate(corner_lons[0], corner_lats[0]),
                Coordinate(corner_lons[1], corner_lats[1]),
                Coordinate(corner_lons[2], corner_lats[2]),
                Coordinate(corner_lons[3], corner_lats[3])]


>>>>>>> 161676eb
    def get_lonlats(self, nprocs=None, data_slice=None, cache=False, dtype=None):
        """Returns lon and lat arrays of area.

        :Parameters:        
        nprocs : int, optional 
            Number of processor cores to be used.
            Defaults to the nprocs set when instantiating object
        data_slice : slice object, optional
            Calculate only coordinates for specified slice
        cache : bool, optional
            Store result the result. Requires data_slice to be None

        :Returns: 
        (lons, lats) : tuple of numpy arrays
            Grids of area lons and and lats
        """

        if dtype is None:
            dtype = self.dtype

        if self.lons is None or self.lats is None:
            #Data is not cached
            if nprocs is None:
                nprocs = self.nprocs

            # Proj.4 definition of target area projection
            if nprocs > 1:
                target_proj = _spatial_mp.Proj_MP(**self.proj_dict)
            else:
                target_proj = _spatial_mp.Proj(**self.proj_dict)

            # Get coordinates of local area as ndarrays
            target_x, target_y = self.get_proj_coords(
                data_slice=data_slice, dtype=dtype)

            # Get corresponding longitude and latitude values
            lons, lats = target_proj(target_x, target_y, inverse=True,
                                     nprocs=nprocs)
            lons = np.asanyarray(lons, dtype=dtype)
            lats = np.asanyarray(lats, dtype=dtype)

            if cache and data_slice is None:
                # Cache the result if requested
                self.lons = lons
                self.lats = lats

            # Free memory
            del(target_x)
            del(target_y)
        else:
            #Data is cached
            if data_slice is None:
                # Full slice
                lons = self.lons
                lats = self.lats
            else:
                lons = self.lons[data_slice]
                lats = self.lats[data_slice]

        return lons, lats

    @property
    def proj4_string(self):
        """Returns projection definition as Proj.4 string"""

        items = self.proj_dict.items()
        return '+' + ' +'.join([t[0] + '=' + t[1] for t in items])

<<<<<<< HEAD

def convert_projstring_to_projdict(proj4_string):
    """ Returns projection defition as a Proj.4 dict"""
    proj_dict = dict(item.strip().split("=") for item in proj4_string.split("+")[1:])
    sorted_proj_dict = OrderedDict(sorted(proj_dict.items()))
    return sorted_proj_dict

=======
>>>>>>> 161676eb

def _get_slice(segments, shape):
    """Generator for segmenting a 1D or 2D array"""

    if not (1 <= len(shape) <= 2):
        raise ValueError('Cannot segment array of shape: %s' % str(shape))
    else:
        size = shape[0]
        slice_length = np.ceil(float(size) / segments)
        start_idx = 0
        end_idx = slice_length
        while start_idx < size:
            if len(shape) == 1:
                yield slice(start_idx, end_idx)
            else:
                yield (slice(start_idx, end_idx), slice(None))
            start_idx = end_idx
            end_idx = min(start_idx + slice_length, size)


def _flatten_cartesian_coords(cartesian_coords):
    """Flatten array to (n, 3) shape"""

    shape = cartesian_coords.shape
    if len(shape) > 2:
        cartesian_coords = cartesian_coords.reshape(shape[0] *
                                                    shape[1], 3)
    return cartesian_coords


def _get_highest_level_class(obj1, obj2):
    if (not issubclass(obj1.__class__, obj2.__class__) or
            not issubclass(obj2.__class__, obj1.__class__)):
        raise TypeError('No common superclass for %s and %s' %
                        (obj1.__class__, obj2.__class__))

    if obj1.__class__ == obj2.__class__:
        klass = obj1.__class__
    elif issubclass(obj1.__class__, obj2.__class__):
        klass = obj2.__class__
    else:
        klass = obj1.__class__
    return klass<|MERGE_RESOLUTION|>--- conflicted
+++ resolved
@@ -23,8 +23,6 @@
 
 from __future__ import absolute_import
 from collections import OrderedDict
-
-import warnings
 
 import warnings
 
@@ -489,11 +487,7 @@
         Grid projection y coordinate
     """
 
-<<<<<<< HEAD
     def __init__(self, area_id, name, proj_id, proj_def, x_size, y_size,
-=======
-    def __init__(self, area_id, name, proj_id, proj_dict, x_size, y_size,
->>>>>>> 161676eb
                  area_extent, nprocs=1, lons=None, lats=None, dtype=np.float64):
 
         if not isinstance(proj_def, dict):
@@ -771,8 +765,6 @@
     def proj_y_coords(self):
         return self.get_proj_coords(data_slice=(slice(None), 0))[1]
 
-<<<<<<< HEAD
-=======
     @property
     def outer_boundary_corners(self):
         """Returns the lon,lat of the outer edges of the corner points
@@ -791,7 +783,6 @@
                 Coordinate(corner_lons[3], corner_lats[3])]
 
 
->>>>>>> 161676eb
     def get_lonlats(self, nprocs=None, data_slice=None, cache=False, dtype=None):
         """Returns lon and lat arrays of area.
 
@@ -860,7 +851,6 @@
         items = self.proj_dict.items()
         return '+' + ' +'.join([t[0] + '=' + t[1] for t in items])
 
-<<<<<<< HEAD
 
 def convert_projstring_to_projdict(proj4_string):
     """ Returns projection defition as a Proj.4 dict"""
@@ -868,8 +858,6 @@
     sorted_proj_dict = OrderedDict(sorted(proj_dict.items()))
     return sorted_proj_dict
 
-=======
->>>>>>> 161676eb
 
 def _get_slice(segments, shape):
     """Generator for segmenting a 1D or 2D array"""
