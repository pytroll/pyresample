--- conflicted
+++ resolved
@@ -677,7 +677,50 @@
         pobj = _spatial_mp.Proj(self.proj4_string)
         xm_, ym_ = pobj(lon, lat)
 
-<<<<<<< HEAD
+        return self.get_xy_from_proj_coords(xm_, ym_, outside_error=outside_error, return_int=return_int)
+
+
+    def get_xy_from_proj_coords(self, xm_, ym_, outside_error=True, return_int=True):
+        """Retrieve closest x and y coordinates (column, row indices) for a 
+        location specified with projection coordinates (xm_,ym_) in meters. 
+        A ValueError is raised, if the return point is outside the area domain. If
+        xm_,ym_ is a tuple of sequences of projection coordinates, a tuple of
+        masked arrays are returned.
+
+        :Input:
+        xm_ : point or sequence (list or array) of x-coordinates in m (map projection)
+        ym_ : point or sequence (list or array) of y-coordinates in m (map projection)
+
+        :Returns:
+        (x, y) : tuple of integer points/arrays
+        """
+
+        if isinstance(xm_, list):
+            xm_ = np.array(xm_)
+        if isinstance(ym_, list):
+            ym_ = np.array(ym_)
+
+        if ((isinstance(xm_, np.ndarray) and
+             not isinstance(ym_, np.ndarray)) or
+            (not isinstance(xm_, np.ndarray) and
+             isinstance(ym_, np.ndarray))):
+            raise ValueError("Both projection coordinates xm_ and ym_ needs to be of " +
+                             "the same type and have the same dimensions!")
+
+        if isinstance(xm_, np.ndarray) and isinstance(ym_, np.ndarray):
+            if xm_.shape != ym_.shape:
+                raise ValueError("projection coordinates xm_ and ym_ is not of the same shape!")
+
+        upl_x = self.area_extent[0]
+        upl_y = self.area_extent[3]
+        xscale = abs(self.area_extent[2] -
+                     self.area_extent[0]) / float(self.x_size)
+        yscale = abs(self.area_extent[1] -
+                     self.area_extent[3]) / float(self.y_size)
+
+        x__ = (xm_ - upl_x) / xscale
+        y__ = (upl_y - ym_) / yscale
+
         if isinstance(x__, np.ndarray) and isinstance(y__, np.ndarray):
             mask = (((x__ < 0) | (x__ > self.x_size)) |
                     ((y__ < 0) | (y__ > self.y_size)))
@@ -699,127 +742,6 @@
             else:
                 return x__, y__
 
-
-    def get_xy_from_proj_coords(self, xm_, ym_, outside_error=True, return_int=True):
-        """Retrieve closest x and y coordinates (column, row indices) for a 
-        location specified with projection coordinates (xm_,ym_) in meters. 
-        A ValueError is raised, if the return point is outside the area domain. If
-        xm_,ym_ is a tuple of sequences of projection coordinates, a tuple of
-        masked arrays are returned.
-
-        :Input:
-        xm_ : point or sequence (list or array) of x-coordinates in m (map projection)
-        ym_ : point or sequence (list or array) of y-coordinates in m (map projection)
-
-        :Returns:
-        (x, y) : tuple of integer points/arrays
-        """
-
-        if isinstance(xm_, list):
-            xm_ = np.array(xm_)
-        if isinstance(ym_, list):
-            ym_ = np.array(ym_)
-
-        if ((isinstance(xm_, np.ndarray) and
-             not isinstance(ym_, np.ndarray)) or
-            (not isinstance(xm_, np.ndarray) and
-             isinstance(ym_, np.ndarray))):
-            raise ValueError("Both projection coordinates xm_ and ym_ needs to be of " +
-                             "the same type and have the same dimensions!")
-
-        if isinstance(xm_, np.ndarray) and isinstance(ym_, np.ndarray):
-            if xm_.shape != ym_.shape:
-                raise ValueError("projection coordinates xm_ and ym_ is not of the same shape!")
-
-        upl_x = self.area_extent[0]
-        upl_y = self.area_extent[3]
-        xscale = abs(self.area_extent[2] -
-                     self.area_extent[0]) / float(self.x_size)
-        yscale = abs(self.area_extent[1] -
-                     self.area_extent[3]) / float(self.y_size)
-
-        x__ = (xm_ - upl_x) / xscale
-        y__ = (upl_y - ym_) / yscale
-
-        if isinstance(x__, np.ndarray) and isinstance(y__, np.ndarray):
-            mask = (((x__ < 0) | (x__ > self.x_size)) |
-                    ((y__ < 0) | (y__ > self.y_size)))
-            if return_int:
-                rtype='int'
-            else:
-                rtype='float'
-            return (np.ma.masked_array(x__.astype(rtype), mask=mask,
-                                       fill_value=-1),
-                    np.ma.masked_array(y__.astype(rtype), mask=mask,
-                                       fill_value=-1))
-        else:
-            if ((x__ < 0 or x__ > self.x_size) or
-                (y__ < 0 or y__ > self.y_size)) and outside_error:
-                raise ValueError('Point outside area:( %f %f)' % (x__, y__))
-
-            if return_int:
-                return int(x__), int(y__)
-            else:
-                return x__, y__
-=======
-        return self.get_xy_from_proj_coords(xm_, ym_)
->>>>>>> 0de538c3
-
-    def get_xy_from_proj_coords(self, xm_, ym_):
-        """Retrieve closest x and y coordinates (column, row indices) for a
-        location specified with projection coordinates (xm_,ym_) in meters.
-        A ValueError is raised, if the return point is outside the area domain. If
-        xm_,ym_ is a tuple of sequences of projection coordinates, a tuple of
-        masked arrays are returned.
-
-        :Input:
-        xm_ : point or sequence (list or array) of x-coordinates in m (map projection)
-        ym_ : point or sequence (list or array) of y-coordinates in m (map projection)
-
-        :Returns:
-        (x, y) : tuple of integer points/arrays
-        """
-
-        if isinstance(xm_, list):
-            xm_ = np.array(xm_)
-        if isinstance(ym_, list):
-            ym_ = np.array(ym_)
-
-        if ((isinstance(xm_, np.ndarray) and
-             not isinstance(ym_, np.ndarray)) or
-            (not isinstance(xm_, np.ndarray) and
-             isinstance(ym_, np.ndarray))):
-            raise ValueError("Both projection coordinates xm_ and ym_ needs to be of " +
-                             "the same type and have the same dimensions!")
-
-        if isinstance(xm_, np.ndarray) and isinstance(ym_, np.ndarray):
-            if xm_.shape != ym_.shape:
-                raise ValueError(
-                    "projection coordinates xm_ and ym_ is not of the same shape!")
-
-        upl_x = self.area_extent[0]
-        upl_y = self.area_extent[3]
-        xscale = (self.area_extent[2] -
-                  self.area_extent[0]) / float(self.x_size)
-        # because rows direction is the opposite of y's
-        yscale = (self.area_extent[1] -
-                  self.area_extent[3]) / float(self.y_size)
-
-        x__ = (xm_ - upl_x) / xscale
-        y__ = (ym_ - upl_y) / yscale
-
-        if isinstance(x__, np.ndarray) and isinstance(y__, np.ndarray):
-            mask = (((x__ < 0) | (x__ > self.x_size)) |
-                    ((y__ < 0) | (y__ > self.y_size)))
-            return (np.ma.masked_array(x__.astype('int'), mask=mask,
-                                       fill_value=-1, copy=False),
-                    np.ma.masked_array(y__.astype('int'), mask=mask,
-                                       fill_value=-1, copy=False))
-        else:
-            if ((x__ < 0 or x__ > self.x_size) or
-                    (y__ < 0 or y__ > self.y_size)):
-                raise ValueError('Point outside area:( %f %f)' % (x__, y__))
-            return int(x__), int(y__)
 
     def get_lonlat(self, row, col):
         """Retrieves lon and lat values of single point in area grid
