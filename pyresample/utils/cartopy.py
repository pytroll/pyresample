#!/usr/bin/env python
# -*- coding: utf-8 -*-
# Copyright (C) 2018-2021 Pyresample developers
#
# This program is free software: you can redistribute it and/or modify it under
# the terms of the GNU Lesser General Public License as published by the Free
# Software Foundation, either version 3 of the License, or (at your option) any
# later version.
#
# This program is distributed in the hope that it will be useful, but WITHOUT
# ANY WARRANTY; without even the implied warranty of MERCHANTABILITY or FITNESS
# FOR A PARTICULAR PURPOSE.  See the GNU Lesser General Public License for more
# details.
#
# You should have received a copy of the GNU Lesser General Public License
# along with this program.  If not, see <http://www.gnu.org/licenses/>.
"""Classes for geometry operations.

See the related Cartopy pull request that implements this functionality
directly in Cartopy: https://github.com/SciTools/cartopy/pull/1888

"""
from __future__ import annotations

<<<<<<< HEAD
import warnings
from logging import getLogger

=======
>>>>>>> e9d632d5
import numpy as np
import pyproj

try:
    from xarray import DataArray
except ImportError:
    DataArray = np.ndarray

import cartopy.crs as ccrs
<<<<<<< HEAD
import shapely.geometry as sgeom

from pyresample.utils.proj4 import proj4_str_to_dict

try:
    from cartopy.crs import from_proj
except ImportError:
    from_proj = None

logger = getLogger(__name__)

_GLOBE_PARAMS = {'datum': 'datum',
                 'ellps': 'ellipse',
                 'a': 'semimajor_axis',
                 'b': 'semiminor_axis',
                 'f': 'flattening',
                 'rf': 'inverse_flattening',
                 'towgs84': 'towgs84',
                 'nadgrids': 'nadgrids'}


def _globe_from_proj4(proj4_terms):
    """Create a `Globe` object from PROJ.4 parameters."""
    globe_terms = filter(lambda term: term[0] in _GLOBE_PARAMS,
                         proj4_terms.items())
    globe = ccrs.Globe(**{_GLOBE_PARAMS[name]: value for name, value in
                          globe_terms})
    return globe


# copy of class in cartopy (before it was released)
class _PROJ4Projection(ccrs.Projection):
=======
>>>>>>> e9d632d5


class Projection(ccrs.Projection):
    """Flexible generic Projection with optionally specified bounds."""

    def __init__(self,
                 crs: pyproj.CRS,
                 bounds: list[float, float, float, float] = None,
                 transform_bounds: bool = False):
        """Initialize CRS instance and compute bounds if possible."""
        # NOTE: Skip the base cartopy Projection class __init__
        super(ccrs.Projection, self).__init__(crs)
        if bounds is None and self.area_of_use is not None:
            bounds = (
                self.area_of_use.west,
                self.area_of_use.east,
                self.area_of_use.south,
                self.area_of_use.north,
            )
            transform_bounds = True

        self.bounds = bounds
        if bounds is not None and transform_bounds:
            # Convert lat/lon bounds to projected bounds.
            # Geographic area of the entire dataset referenced to WGS 84
            # NB. We can't use a polygon transform at this stage because
            # that relies on the existence of the map boundary... the very
            # thing we're trying to work out! ;-)
            x0, x1, y0, y1 = bounds
            lons = np.array([x0, x0, x1, x1])
            lats = np.array([y0, y1, y1, y0])
            points = self.transform_points(self.as_geodetic(), lons, lats)
            x = points[:, 0]
            y = points[:, 1]
            self.bounds = (x.min(), x.max(), y.min(), y.max())
        if self.bounds is not None:
            x0, x1, y0, y1 = self.bounds
            self.threshold = min(abs(x1 - x0), abs(y1 - y0)) / 100.<|MERGE_RESOLUTION|>--- conflicted
+++ resolved
@@ -22,12 +22,6 @@
 """
 from __future__ import annotations
 
-<<<<<<< HEAD
-import warnings
-from logging import getLogger
-
-=======
->>>>>>> e9d632d5
 import numpy as np
 import pyproj
 
@@ -37,41 +31,6 @@
     DataArray = np.ndarray
 
 import cartopy.crs as ccrs
-<<<<<<< HEAD
-import shapely.geometry as sgeom
-
-from pyresample.utils.proj4 import proj4_str_to_dict
-
-try:
-    from cartopy.crs import from_proj
-except ImportError:
-    from_proj = None
-
-logger = getLogger(__name__)
-
-_GLOBE_PARAMS = {'datum': 'datum',
-                 'ellps': 'ellipse',
-                 'a': 'semimajor_axis',
-                 'b': 'semiminor_axis',
-                 'f': 'flattening',
-                 'rf': 'inverse_flattening',
-                 'towgs84': 'towgs84',
-                 'nadgrids': 'nadgrids'}
-
-
-def _globe_from_proj4(proj4_terms):
-    """Create a `Globe` object from PROJ.4 parameters."""
-    globe_terms = filter(lambda term: term[0] in _GLOBE_PARAMS,
-                         proj4_terms.items())
-    globe = ccrs.Globe(**{_GLOBE_PARAMS[name]: value for name, value in
-                          globe_terms})
-    return globe
-
-
-# copy of class in cartopy (before it was released)
-class _PROJ4Projection(ccrs.Projection):
-=======
->>>>>>> e9d632d5
 
 
 class Projection(ccrs.Projection):
