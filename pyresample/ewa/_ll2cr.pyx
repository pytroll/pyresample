--- conflicted
+++ resolved
@@ -37,38 +37,8 @@
     bint npy_isnan(double x)
 
 
-<<<<<<< HEAD
-=======
-class MyProj(BaseProj):
-    """Custom class to make ll2cr projection work faster without compiling
-    against the PROJ.4 library itself.
-
-    THIS SHOULD NOT BE USED OUTSIDE OF LL2CR! It makes assumptions and
-    has requirements that may not make sense outside of the ll2cr
-    modules.
-    """
-    def __call__(self, lons, lats, **kwargs):
-        if self.is_latlong():
-            return lons, lats
-        elif isinstance(lons, numpy.ndarray):
-            # Because we are doing this we know that we are getting a double array
-            inverse = kwargs.get('inverse', False)
-            errcheck = kwargs.get('errcheck', False)
-            # call proj4 functions. inx and iny modified in place.
-            if inverse:
-                _proj.Proj._inv(self, lons, lats, errcheck=errcheck)
-            else:
-                _proj.Proj._fwd(self, lons, lats, errcheck=errcheck)
-            # if inputs were lists, tuples or floats, convert back.
-            return lons, lats
-        else:
-            return super(MyProj, self).__call__(lons, lats, **kwargs)
-
-
->>>>>>> 205bcf6b
 def projection_circumference(p):
-    """Return the projection circumference if the projection is cylindrical.
-    None is returned otherwise.
+    """Return the projection circumference if the projection is cylindrical, None otherwise.
 
     Projections that are not cylindrical and centered on the globes axis
     can not easily have data cross the antimeridian of the projection.
@@ -92,8 +62,7 @@
                   double cell_width, double cell_height,
                   width=None, height=None,
                   origin_x=None, origin_y=None):
-    """Project longitude and latitude points to column rows in the specified
-    grid in place.
+    """Project longitude and latitude points to column rows in the specified grid in place.
 
     This function is meant to operate on dynamic grids and is theoretically
     slower than the `ll2cr_static` function. Dynamic grids are those that
@@ -235,8 +204,7 @@
                       double cell_width, double cell_height,
                       unsigned int width, unsigned int height,
                       double origin_x, double origin_y):
-    """Project longitude and latitude points to column rows in the specified
-    grid in place.
+    """Project longitude and latitude points to column rows in the specified grid in place.
 
     :param lon_arr: Numpy array of longitude floats
     :param lat_arr: Numpy array of latitude floats
