--- conflicted
+++ resolved
@@ -19,10 +19,7 @@
 
 CHUNK_SIZE = int(os.getenv('PYTROLL_CHUNK_SIZE', 4096))
 
-<<<<<<< HEAD
 from pyresample.version import __version__  # noqa
-=======
->>>>>>> 251014ac
 # Backwards compatibility
 from pyresample import geometry  # noqa
 from pyresample import grid  # noqa
