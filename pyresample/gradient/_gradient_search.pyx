#!/usr/bin/env python
# -*- coding: utf-8 -*-

# Copyright (c) 2013-2019

# Author(s):

#   Martin Raspaud <martin.raspaud@smhi.se>
#   Leon Majewski  <leon.majewski@bom.gov.au>

# This program is free software: you can redistribute it and/or modify
# it under the terms of the GNU General Public License as published by
# the Free Software Foundation, either version 3 of the License, or
# (at your option) any later version.

# This program is distributed in the hope that it will be useful,
# but WITHOUT ANY WARRANTY; without even the implied warranty of
# MERCHANTABILITY or FITNESS FOR A PARTICULAR PURPOSE.  See the
# GNU General Public License for more details.

# You should have received a copy of the GNU General Public License
# along with this program.  If not, see <http://www.gnu.org/licenses/>.

from libc.math cimport fabs, isinf, isnan
from libc.stdio cimport printf

import numpy as np

cimport numpy as np

DTYPE = np.double
ctypedef np.double_t DTYPE_t
cimport cython

<<<<<<< HEAD
from libc.math cimport fabs
from libc.math cimport isinf
=======
>>>>>>> 3e8d2442

@cython.boundscheck(False)
@cython.wraparound(False)
cdef inline void nn(const DTYPE_t[:, :, :] data, int l0, int p0, double dl, double dp, int lmax, int pmax, DTYPE_t[:] res) nogil:
    cdef int nnl, nnp
    cdef size_t z_size = res.shape[0]
    cdef size_t i
    nnl = l0
    if dl < -0.5 and nnl > 0:
        nnl -= 1
    elif dl > 0.5 and nnl < lmax:
        nnl += 1
    nnp = p0
    if dp < -0.5 and nnp > 0:
        nnp -= 1
    elif dp > 0.5 and nnp < pmax:
        nnp += 1
    for i in range(z_size):
        res[i] = data[i, nnl, nnp]


@cython.boundscheck(False)
@cython.wraparound(False)
cdef inline void bil(const DTYPE_t[:, :, :] data, int l0, int p0, double dl, double dp, int lmax, int pmax, DTYPE_t[:] res) nogil:
    cdef int l_a, l_b, p_a, p_b
    cdef double w_l, w_p
    cdef size_t z_size = res.shape[0]
    cdef size_t i
    if dl < 0:
        l_a = max(0, l0 - 1)
        l_b = l0
        w_l = 1 + dl
    else:
        l_a = l0
        l_b = min(l0 + 1, lmax)
        w_l = dl
    if dp < 0:
        p_a = max(0, p0 - 1)
        p_b = p0
        w_p = 1 + dp
    else:
        p_a = p0
        p_b = min(p0 + 1, pmax)
        w_p = dp
    for i in range(z_size):
        res[i] = ((1 - w_l) * (1 - w_p) * data[i, l_a, p_a] +
                  (1 - w_l) * w_p * data[i, l_a, p_b] +
                  w_l * (1 - w_p) * data[i, l_b, p_a] +
                  w_l * w_p * data[i, l_b, p_b])

<<<<<<< HEAD

@cython.boundscheck(False)
@cython.wraparound(False)
cdef inline void indices_xy(const DTYPE_t [:, :, :] data, int l0, int p0, double dl, double dp, int lmax, int pmax, DTYPE_t [:] res) nogil:
    cdef int nnl, nnp
    cdef size_t z_size = res.shape[0]
    cdef size_t i
    res[1] = dl + l0
    res[0] = dp + p0

ctypedef void (*FN)(const DTYPE_t [:, :, :] data, int l0, int p0, double dl, double dp, int lmax, int pmax, DTYPE_t [:] res) nogil
=======
ctypedef void(*FN)(const DTYPE_t[:, :, :] data, int l0, int p0, double dl, double dp, int lmax, int pmax, DTYPE_t[:] res) nogil

>>>>>>> 3e8d2442

@cython.boundscheck(False)
@cython.wraparound(False)
cpdef one_step_gradient_search(np.ndarray[DTYPE_t, ndim=3] data,
                               np.ndarray[DTYPE_t, ndim=2] src_x,
                               np.ndarray[DTYPE_t, ndim=2] src_y,
                               np.ndarray[DTYPE_t, ndim=2] xl,
                               np.ndarray[DTYPE_t, ndim=2] xp,
                               np.ndarray[DTYPE_t, ndim=2] yl,
                               np.ndarray[DTYPE_t, ndim=2] yp,
                               np.ndarray[DTYPE_t, ndim=2] dst_x,
                               np.ndarray[DTYPE_t, ndim=2] dst_y,
                               method='bilinear'):
    """Gradient search, simple case variant."""
    cdef FN fun
    if method == 'bilinear':
        fun = bil
    else:
        fun = nn

    # change the output size (x_size, y_size) to match area_def.shape:
    # (lines,pixels)
    cdef size_t z_size = data.shape[0]
    cdef size_t y_size = dst_y.shape[0]
    cdef size_t x_size = dst_x.shape[1]

    # output image array --> needs to be (lines, pixels) --> y,x
    cdef np.ndarray[DTYPE_t, ndim= 3] image = np.full([z_size, y_size, x_size], np.nan, dtype=DTYPE)
    cdef np.ndarray[size_t, ndim= 1] elements = np.arange(x_size, dtype=np.uintp)

    one_step_gradient_search_no_gil(data,
                                    src_x, src_y,
                                    xl, xp, yl, yp,
                                    dst_x, dst_y,
                                    x_size, y_size,
                                    fun, image,
                                    elements)
    # return the output image
    return image


@cython.boundscheck(False)
@cython.wraparound(False)
cdef void one_step_gradient_search_no_gil(const DTYPE_t[:, :, :] data,
                                          const DTYPE_t[:, :] src_x,
                                          const DTYPE_t[:, :] src_y,
                                          const DTYPE_t[:, :] xl,
                                          const DTYPE_t[:, :] xp,
                                          const DTYPE_t[:, :] yl,
                                          const DTYPE_t[:, :] yp,
                                          const DTYPE_t[:, :] dst_x,
                                          const DTYPE_t[:, :] dst_y,
                                          const size_t x_size,
                                          const size_t y_size,
                                          FN fun,
<<<<<<< HEAD
                                          DTYPE_t [:, :, :] result_array,
                                          size_t [:] elements) nogil:
=======
                                          DTYPE_t[:, :, :] image,
                                          size_t[:] elements) nogil:
>>>>>>> 3e8d2442

    # pixel max ---> data is expected in [lines, pixels]
    cdef int pmax = src_x.shape[1] - 1
    cdef int lmax = src_x.shape[0] - 1
    # centre of input image - starting point
    cdef int p0 = pmax // 2
    cdef int l0 = lmax // 2
    cdef int last_p0 = p0
    cdef int last_l0 = l0

    # intermediate variables:
    cdef int l_a, l_b, p_a, p_b
    cdef size_t i, j, elt
    cdef double dx, dy, d, dl, dp
    # number of iterations
    cdef int cnt = 0
    for i in range(y_size):
        elements = elements[::-1]
        for elt in range(x_size):
            j = elements[elt]
            if isinf(dst_x[i, j]):
                continue
            cnt = 0
            while True:
                cnt += 1
                # algorithm does not converge.
                if cnt > 5:
                    p0 = last_p0
                    l0 = last_l0
                    break
                # check we are within the input image bounds
                if lmax >= l0 >= 0 and pmax >= p0 >= 0:
                    # step size
                    dx = dst_x[i, j] - src_x[l0, p0]
                    dy = dst_y[i, j] - src_y[l0, p0]
                else:
                    # reset such that we are back in the input image bounds
                    l0 = max(0, min(lmax, l0))
                    p0 = max(0, min(pmax, p0))
                    continue

                # distance from pixel/line to output location
                d = yl[l0, p0] * xp[l0, p0] - yp[l0, p0] * xl[l0, p0]
                if d == 0.0:
                    # There's no gradient, try again
                    continue
                dl = (xp[l0, p0] * dy - yp[l0, p0] * dx) / d
                dp = (yl[l0, p0] * dx - xl[l0, p0] * dy) / d
                # check that our distance to an output location is less than 1
                # pixel/line
                if fabs(dp) < 1 and fabs(dl) < 1:
                    last_p0 = p0
                    last_l0 = l0
                    if 0 <= dl + l0 <= lmax and 0 <= dp + p0 <= pmax:
                        fun(data, l0, p0, dl, dp, lmax, pmax, result_array[:, i, j])
                    # found our solution, next
                    break
                else:
                    # increment...
                    l0 = int(l0 + dl)
                    p0 = int(p0 + dp)


@cython.boundscheck(False)
@cython.wraparound(False)
<<<<<<< HEAD
cpdef one_step_gradient_indices(np.ndarray[DTYPE_t, ndim=2] src_x,
                                np.ndarray[DTYPE_t, ndim=2] src_y,
                                np.ndarray[DTYPE_t, ndim=2] xl,
                                np.ndarray[DTYPE_t, ndim=2] xp,
                                np.ndarray[DTYPE_t, ndim=2] yl,
                                np.ndarray[DTYPE_t, ndim=2] yp,
                                np.ndarray[DTYPE_t, ndim=2] dst_x,
                                np.ndarray[DTYPE_t, ndim=2] dst_y):
    """Gradient search, simple case variant, returning float indices.
    
    This is appropriate for monotonous gradients only, i.e. not modis or viirs.
    """

    # change the output size (x_size, y_size) to match area_def.shape:
    # (lines,pixels)
    cdef size_t y_size = dst_y.shape[0]
    cdef size_t x_size = dst_x.shape[1]

    # output indices arrays --> needs to be (lines, pixels) --> y,x
    cdef np.ndarray[DTYPE_t, ndim = 3] indices = np.full([2, y_size, x_size], np.nan, dtype=DTYPE)
    cdef np.ndarray[size_t, ndim = 1] elements = np.arange(x_size, dtype=np.uintp)

    # fake_data is not going to be used anyway as we just fill in the indices
    cdef np.ndarray[DTYPE_t, ndim = 3] fake_data = np.full([1, 1, 1], np.nan, dtype=DTYPE)
=======
cpdef fast_gradient_search_pg(np.ndarray[DTYPE_t, ndim=2] data,
                              np.ndarray[DTYPE_t, ndim=2] src_x,
                              np.ndarray[DTYPE_t, ndim=2] src_y,
                              np.ndarray[DTYPE_t, ndim=2] xl,
                              np.ndarray[DTYPE_t, ndim=2] xp,
                              np.ndarray[DTYPE_t, ndim=2] yl,
                              np.ndarray[DTYPE_t, ndim=2] yp,
                              np.ndarray[DTYPE_t, ndim=1] dst_x,
                              np.ndarray[DTYPE_t, ndim=1] dst_y,
                              method='bilinear'):
    """Gradient search, simple case variant."""
    #method = 'bilinear'
    cdef FN fun
    if method == 'bilinear':
        fun = bil
    else:
        fun = nn
    #print('method %s' % method)
    first_val = np.min((np.nanargmin(src_x), np.nanargmax(src_x),
                        np.nanargmin(src_y), np.nanargmax(src_y)))
    line, col = np.unravel_index(first_val, (src_x.shape[0], src_x.shape[1]))
    cdef size_t first_line, first_col
    first_line = line
    first_col = col
    #print(first_line, first_col)
    cdef size_t start_line = np.searchsorted(dst_y, src_y[first_line, first_col])
    cdef DTYPE_t[:, :] data_view = data
    cdef DTYPE_t[:, :] source_x_view = src_x
    cdef DTYPE_t[:, :] source_y_view = src_y
    cdef DTYPE_t[:, :] xl_view = xl
    cdef DTYPE_t[:, :] xp_view = xp
    cdef DTYPE_t[:, :] yl_view = yl
    cdef DTYPE_t[:, :] yp_view = yp
    # change the output size (x_size, y_size) to match area_def.shape:
    # (lines,pixels)
    cdef size_t y_size = len(dst_y)
    cdef size_t x_size = len(dst_x)
    cdef DTYPE_t[:] dst_x_view = dst_x
    cdef DTYPE_t[:] dst_y_view = dst_y

    # output image array --> needs to be (lines, pixels) --> y,x
    cdef np.ndarray[DTYPE_t, ndim= 2] image = np.full([y_size, x_size], np.nan, dtype=DTYPE)
    cdef DTYPE_t[:, :] image_view = image
    # this was a bit confusing -- "lines" was based on x_size; change this
    # variable to elements - make it a numpy array (long==numpy int dtype)
    cdef size_t[:] elements = np.arange(x_size, dtype=np.uintp)
    # Make a view to allow running without gil
    fast_gradient_search_ng(data_view,
                            source_x_view, source_y_view,
                            xl_view, xp_view, yl_view, yp_view,
                            x_size, y_size,
                            fun, image,
                            dst_x_view, dst_y_view,
                            elements, first_line,
                            first_col, start_line)
    # return the output image
    return image


@cython.boundscheck(False)
@cython.wraparound(False)
cdef void fast_gradient_search_ng(DTYPE_t[:, :] data,
                                  DTYPE_t[:, :] src_x,
                                  DTYPE_t[:, :] src_y,
                                  DTYPE_t[:, :] xl,
                                  DTYPE_t[:, :] xp,
                                  DTYPE_t[:, :] yl,
                                  DTYPE_t[:, :] yp,
                                  size_t x_size, size_t y_size,
                                  FN fun,
                                  DTYPE_t[:, :] image,
                                  DTYPE_t[:] dst_x,
                                  DTYPE_t[:] dst_y,
                                  size_t[:] elements,
                                  size_t first_line,
                                  size_t first_col,
                                  size_t start_line) nogil:

    # pixel max ---> data is expected in [lines, pixels]
    cdef int pmax = data.shape[1] - 1
    cdef int lmax = data.shape[0] - 1
    # centre of input image - starting point
    cdef int p0 = pmax // 2
    cdef int l0 = lmax // 2
    # cdef int p0 = first_col
    # cdef int l0 = first_line
    cdef int last_p0 = p0
    cdef int last_l0 = l0
    # cdef int l0 = 0
    # intermediate variables:
    cdef int l_a, l_b, p_a, p_b
    cdef size_t i, j, elt
    cdef double dx, dy, d, dl, dp
    # number of iterations
    cdef int cnt = 0
    with nogil:
        for i in range(y_size):
            # lines.reverse() --> swapped to elements - provide a reverse view of
            # the array
            elements = elements[::-1]
            for elt in range(x_size):
                j = elements[elt]
                cnt = 0
                while True:
                    cnt += 1
                    # algorithm does not converge.
                    if cnt > 5:
                        p0 = last_p0
                        l0 = last_l0
                        break
                    # check we are within the input image bounds
                    if l0 < lmax and l0 >= 0 and p0 < pmax and p0 >= 0:
                        # while isnan(src_x[l0, p0]) and (dl > 1 or dp > 1):
                        #     dl /= 2
                        #     dp /= 2
                        #     l0 = int(l0 - dl)
                        #     p0 = int(p0 - dp)
                        # step size
                        dx = dst_x[j] - src_x[l0, p0]
                        dy = dst_y[i] - src_y[l0, p0]
                    else:
                        # while (l0 >= lmax or l0 < 0 or p0 >= pmax or p0 < 0 or isnan(src_x[l0, p0])) and (dl > 1 or dp > 1):
                        #     dl /= 2
                        #     dp /= 2
                        #     l0 = int(l0 - dl)
                        #     p0 = int(p0 - dp)
                        # reset such that we are back in the input image bounds
                        if l0 >= lmax or l0 < 0 or p0 >= pmax or p0 < 0:
                            l0 = max(0, min(lmax - 1, l0))
                            p0 = max(0, min(pmax - 1, p0))
                            continue
                        # if dl <= 1 and dp <= 1:
                        #     p0 = last_p0
                        #     l0 = last_l0
                        #     break
                            # continue
                        dx = dst_x[j] - src_x[l0, p0]
                        dy = dst_y[i] - src_y[l0, p0]

                    # distance from pixel/line to output location
                    d = yl[l0, p0] * xp[l0, p0] - yp[l0, p0] * xl[l0, p0]
                    if d == 0.0:
                        # There's no gradient, try again
                        continue
                    dl = (xp[l0, p0] * dy - yp[l0, p0] * dx) / d
                    dp = (yl[l0, p0] * dx - xl[l0, p0] * dy) / d
                    # check that our distance to an output location is less than 1
                    # pixel/line
                    if fabs(dp) < 1 and fabs(dl) < 1:
                        last_p0 = p0
                        last_l0 = l0
                        #image[y_size - 1 - i, j] = fun(data, l0, p0, dl, dp, lmax, pmax)
                        # found our solution, next
                        break
                    else:
                        # increment...
                        l0 = int(l0 + dl)
                        p0 = int(p0 + dp)


# old stuff
>>>>>>> 3e8d2442

    one_step_gradient_search_no_gil(fake_data,
                                    src_x, src_y,
                                    xl, xp, yl, yp,
                                    dst_x, dst_y,
                                    x_size, y_size,
                                    indices_xy, indices,
                                    elements)
    return indices<|MERGE_RESOLUTION|>--- conflicted
+++ resolved
@@ -21,9 +21,6 @@
 # You should have received a copy of the GNU General Public License
 # along with this program.  If not, see <http://www.gnu.org/licenses/>.
 
-from libc.math cimport fabs, isinf, isnan
-from libc.stdio cimport printf
-
 import numpy as np
 
 cimport numpy as np
@@ -31,16 +28,12 @@
 DTYPE = np.double
 ctypedef np.double_t DTYPE_t
 cimport cython
-
-<<<<<<< HEAD
-from libc.math cimport fabs
-from libc.math cimport isinf
-=======
->>>>>>> 3e8d2442
-
-@cython.boundscheck(False)
-@cython.wraparound(False)
-cdef inline void nn(const DTYPE_t[:, :, :] data, int l0, int p0, double dl, double dp, int lmax, int pmax, DTYPE_t[:] res) nogil:
+from libc.math cimport fabs, isinf
+
+
+@cython.boundscheck(False)
+@cython.wraparound(False)
+cdef inline void nn(const DTYPE_t [:, :, :] data, int l0, int p0, double dl, double dp, int lmax, int pmax, DTYPE_t [:] res) nogil:
     cdef int nnl, nnp
     cdef size_t z_size = res.shape[0]
     cdef size_t i
@@ -60,7 +53,7 @@
 
 @cython.boundscheck(False)
 @cython.wraparound(False)
-cdef inline void bil(const DTYPE_t[:, :, :] data, int l0, int p0, double dl, double dp, int lmax, int pmax, DTYPE_t[:] res) nogil:
+cdef inline void bil(const DTYPE_t [:, :, :] data, int l0, int p0, double dl, double dp, int lmax, int pmax, DTYPE_t [:] res) nogil:
     cdef int l_a, l_b, p_a, p_b
     cdef double w_l, w_p
     cdef size_t z_size = res.shape[0]
@@ -87,7 +80,6 @@
                   w_l * (1 - w_p) * data[i, l_b, p_a] +
                   w_l * w_p * data[i, l_b, p_b])
 
-<<<<<<< HEAD
 
 @cython.boundscheck(False)
 @cython.wraparound(False)
@@ -99,10 +91,6 @@
     res[0] = dp + p0
 
 ctypedef void (*FN)(const DTYPE_t [:, :, :] data, int l0, int p0, double dl, double dp, int lmax, int pmax, DTYPE_t [:] res) nogil
-=======
-ctypedef void(*FN)(const DTYPE_t[:, :, :] data, int l0, int p0, double dl, double dp, int lmax, int pmax, DTYPE_t[:] res) nogil
-
->>>>>>> 3e8d2442
 
 @cython.boundscheck(False)
 @cython.wraparound(False)
@@ -129,9 +117,10 @@
     cdef size_t y_size = dst_y.shape[0]
     cdef size_t x_size = dst_x.shape[1]
 
+
     # output image array --> needs to be (lines, pixels) --> y,x
-    cdef np.ndarray[DTYPE_t, ndim= 3] image = np.full([z_size, y_size, x_size], np.nan, dtype=DTYPE)
-    cdef np.ndarray[size_t, ndim= 1] elements = np.arange(x_size, dtype=np.uintp)
+    cdef np.ndarray[DTYPE_t, ndim = 3] image = np.full([z_size, y_size, x_size], np.nan, dtype=DTYPE)
+    cdef np.ndarray[size_t, ndim = 1] elements = np.arange(x_size, dtype=np.uintp)
 
     one_step_gradient_search_no_gil(data,
                                     src_x, src_y,
@@ -143,28 +132,22 @@
     # return the output image
     return image
 
-
-@cython.boundscheck(False)
-@cython.wraparound(False)
-cdef void one_step_gradient_search_no_gil(const DTYPE_t[:, :, :] data,
-                                          const DTYPE_t[:, :] src_x,
-                                          const DTYPE_t[:, :] src_y,
-                                          const DTYPE_t[:, :] xl,
-                                          const DTYPE_t[:, :] xp,
-                                          const DTYPE_t[:, :] yl,
-                                          const DTYPE_t[:, :] yp,
-                                          const DTYPE_t[:, :] dst_x,
-                                          const DTYPE_t[:, :] dst_y,
+@cython.boundscheck(False)
+@cython.wraparound(False)
+cdef void one_step_gradient_search_no_gil(const DTYPE_t [:, :, :] data,
+                                          const DTYPE_t [:, :] src_x,
+                                          const DTYPE_t [:, :] src_y,
+                                          const DTYPE_t [:, :] xl,
+                                          const DTYPE_t [:, :] xp,
+                                          const DTYPE_t [:, :] yl,
+                                          const DTYPE_t [:, :] yp,
+                                          const DTYPE_t [:, :] dst_x,
+                                          const DTYPE_t [:, :] dst_y,
                                           const size_t x_size,
                                           const size_t y_size,
                                           FN fun,
-<<<<<<< HEAD
                                           DTYPE_t [:, :, :] result_array,
                                           size_t [:] elements) nogil:
-=======
-                                          DTYPE_t[:, :, :] image,
-                                          size_t[:] elements) nogil:
->>>>>>> 3e8d2442
 
     # pixel max ---> data is expected in [lines, pixels]
     cdef int pmax = src_x.shape[1] - 1
@@ -230,7 +213,6 @@
 
 @cython.boundscheck(False)
 @cython.wraparound(False)
-<<<<<<< HEAD
 cpdef one_step_gradient_indices(np.ndarray[DTYPE_t, ndim=2] src_x,
                                 np.ndarray[DTYPE_t, ndim=2] src_y,
                                 np.ndarray[DTYPE_t, ndim=2] xl,
@@ -255,169 +237,6 @@
 
     # fake_data is not going to be used anyway as we just fill in the indices
     cdef np.ndarray[DTYPE_t, ndim = 3] fake_data = np.full([1, 1, 1], np.nan, dtype=DTYPE)
-=======
-cpdef fast_gradient_search_pg(np.ndarray[DTYPE_t, ndim=2] data,
-                              np.ndarray[DTYPE_t, ndim=2] src_x,
-                              np.ndarray[DTYPE_t, ndim=2] src_y,
-                              np.ndarray[DTYPE_t, ndim=2] xl,
-                              np.ndarray[DTYPE_t, ndim=2] xp,
-                              np.ndarray[DTYPE_t, ndim=2] yl,
-                              np.ndarray[DTYPE_t, ndim=2] yp,
-                              np.ndarray[DTYPE_t, ndim=1] dst_x,
-                              np.ndarray[DTYPE_t, ndim=1] dst_y,
-                              method='bilinear'):
-    """Gradient search, simple case variant."""
-    #method = 'bilinear'
-    cdef FN fun
-    if method == 'bilinear':
-        fun = bil
-    else:
-        fun = nn
-    #print('method %s' % method)
-    first_val = np.min((np.nanargmin(src_x), np.nanargmax(src_x),
-                        np.nanargmin(src_y), np.nanargmax(src_y)))
-    line, col = np.unravel_index(first_val, (src_x.shape[0], src_x.shape[1]))
-    cdef size_t first_line, first_col
-    first_line = line
-    first_col = col
-    #print(first_line, first_col)
-    cdef size_t start_line = np.searchsorted(dst_y, src_y[first_line, first_col])
-    cdef DTYPE_t[:, :] data_view = data
-    cdef DTYPE_t[:, :] source_x_view = src_x
-    cdef DTYPE_t[:, :] source_y_view = src_y
-    cdef DTYPE_t[:, :] xl_view = xl
-    cdef DTYPE_t[:, :] xp_view = xp
-    cdef DTYPE_t[:, :] yl_view = yl
-    cdef DTYPE_t[:, :] yp_view = yp
-    # change the output size (x_size, y_size) to match area_def.shape:
-    # (lines,pixels)
-    cdef size_t y_size = len(dst_y)
-    cdef size_t x_size = len(dst_x)
-    cdef DTYPE_t[:] dst_x_view = dst_x
-    cdef DTYPE_t[:] dst_y_view = dst_y
-
-    # output image array --> needs to be (lines, pixels) --> y,x
-    cdef np.ndarray[DTYPE_t, ndim= 2] image = np.full([y_size, x_size], np.nan, dtype=DTYPE)
-    cdef DTYPE_t[:, :] image_view = image
-    # this was a bit confusing -- "lines" was based on x_size; change this
-    # variable to elements - make it a numpy array (long==numpy int dtype)
-    cdef size_t[:] elements = np.arange(x_size, dtype=np.uintp)
-    # Make a view to allow running without gil
-    fast_gradient_search_ng(data_view,
-                            source_x_view, source_y_view,
-                            xl_view, xp_view, yl_view, yp_view,
-                            x_size, y_size,
-                            fun, image,
-                            dst_x_view, dst_y_view,
-                            elements, first_line,
-                            first_col, start_line)
-    # return the output image
-    return image
-
-
-@cython.boundscheck(False)
-@cython.wraparound(False)
-cdef void fast_gradient_search_ng(DTYPE_t[:, :] data,
-                                  DTYPE_t[:, :] src_x,
-                                  DTYPE_t[:, :] src_y,
-                                  DTYPE_t[:, :] xl,
-                                  DTYPE_t[:, :] xp,
-                                  DTYPE_t[:, :] yl,
-                                  DTYPE_t[:, :] yp,
-                                  size_t x_size, size_t y_size,
-                                  FN fun,
-                                  DTYPE_t[:, :] image,
-                                  DTYPE_t[:] dst_x,
-                                  DTYPE_t[:] dst_y,
-                                  size_t[:] elements,
-                                  size_t first_line,
-                                  size_t first_col,
-                                  size_t start_line) nogil:
-
-    # pixel max ---> data is expected in [lines, pixels]
-    cdef int pmax = data.shape[1] - 1
-    cdef int lmax = data.shape[0] - 1
-    # centre of input image - starting point
-    cdef int p0 = pmax // 2
-    cdef int l0 = lmax // 2
-    # cdef int p0 = first_col
-    # cdef int l0 = first_line
-    cdef int last_p0 = p0
-    cdef int last_l0 = l0
-    # cdef int l0 = 0
-    # intermediate variables:
-    cdef int l_a, l_b, p_a, p_b
-    cdef size_t i, j, elt
-    cdef double dx, dy, d, dl, dp
-    # number of iterations
-    cdef int cnt = 0
-    with nogil:
-        for i in range(y_size):
-            # lines.reverse() --> swapped to elements - provide a reverse view of
-            # the array
-            elements = elements[::-1]
-            for elt in range(x_size):
-                j = elements[elt]
-                cnt = 0
-                while True:
-                    cnt += 1
-                    # algorithm does not converge.
-                    if cnt > 5:
-                        p0 = last_p0
-                        l0 = last_l0
-                        break
-                    # check we are within the input image bounds
-                    if l0 < lmax and l0 >= 0 and p0 < pmax and p0 >= 0:
-                        # while isnan(src_x[l0, p0]) and (dl > 1 or dp > 1):
-                        #     dl /= 2
-                        #     dp /= 2
-                        #     l0 = int(l0 - dl)
-                        #     p0 = int(p0 - dp)
-                        # step size
-                        dx = dst_x[j] - src_x[l0, p0]
-                        dy = dst_y[i] - src_y[l0, p0]
-                    else:
-                        # while (l0 >= lmax or l0 < 0 or p0 >= pmax or p0 < 0 or isnan(src_x[l0, p0])) and (dl > 1 or dp > 1):
-                        #     dl /= 2
-                        #     dp /= 2
-                        #     l0 = int(l0 - dl)
-                        #     p0 = int(p0 - dp)
-                        # reset such that we are back in the input image bounds
-                        if l0 >= lmax or l0 < 0 or p0 >= pmax or p0 < 0:
-                            l0 = max(0, min(lmax - 1, l0))
-                            p0 = max(0, min(pmax - 1, p0))
-                            continue
-                        # if dl <= 1 and dp <= 1:
-                        #     p0 = last_p0
-                        #     l0 = last_l0
-                        #     break
-                            # continue
-                        dx = dst_x[j] - src_x[l0, p0]
-                        dy = dst_y[i] - src_y[l0, p0]
-
-                    # distance from pixel/line to output location
-                    d = yl[l0, p0] * xp[l0, p0] - yp[l0, p0] * xl[l0, p0]
-                    if d == 0.0:
-                        # There's no gradient, try again
-                        continue
-                    dl = (xp[l0, p0] * dy - yp[l0, p0] * dx) / d
-                    dp = (yl[l0, p0] * dx - xl[l0, p0] * dy) / d
-                    # check that our distance to an output location is less than 1
-                    # pixel/line
-                    if fabs(dp) < 1 and fabs(dl) < 1:
-                        last_p0 = p0
-                        last_l0 = l0
-                        #image[y_size - 1 - i, j] = fun(data, l0, p0, dl, dp, lmax, pmax)
-                        # found our solution, next
-                        break
-                    else:
-                        # increment...
-                        l0 = int(l0 + dl)
-                        p0 = int(p0 + dp)
-
-
-# old stuff
->>>>>>> 3e8d2442
 
     one_step_gradient_search_no_gil(fake_data,
                                     src_x, src_y,
