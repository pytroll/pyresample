--- conflicted
+++ resolved
@@ -259,11 +259,7 @@
             statistic = da.where(nan_bins > 0, np.nan, statistic)
         return statistic
 
-<<<<<<< HEAD
-    def _call_pandas_groupby_statistics(self, scipy_method, data, fill_value=np.nan, skipna=None):
-=======
-    def _call_bin_statistic(self, statistic_method, data, fill_value=None, skipna=None):
->>>>>>> a5bc0629
+    def _call_bin_statistic(self, statistic_method, data, fill_value=np.nan, skipna=None):
         """Calculate statistics (min/max) for each bin with drop-in-a-bucket resampling."""
         if isinstance(data, xr.DataArray):
             data = data.data
@@ -280,22 +276,9 @@
             shape=out_shape,
             dtype=np.float64)
 
-<<<<<<< HEAD
-        # fill missed index
-        statistics = (statistics + pd.Series(np.zeros(out_size))).fillna(0)
-
-        counts = self.get_sum(np.logical_not(np.isnan(data)).astype(int)).ravel()
-
-        # TODO remove following line in favour of weights = data when dask histogram bug (issue #6935) is fixed
-        statistics = self._mask_bins_with_nan_if_not_skipna(skipna, data, out_size, statistics)
-
         # set bin without data to fill_value
-        statistics = da.where(np.isin(counts, [0, fill_value]), fill_value, statistics)
-
-        return statistics.reshape(self.target_area.shape)
-=======
+        statistics = da.where(np.isin(statistics, (0, fill_value)), fill_value, statistics)
         return statistics
->>>>>>> a5bc0629
 
     def get_min(self, data, fill_value=np.nan, skipna=True):
         """Calculate minimums for each bin with drop-in-a-bucket resampling.
