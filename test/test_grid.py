--- conflicted
+++ resolved
@@ -153,11 +153,7 @@
         cross_sum = res.sum()
         expected = 399936.39392500359
         self.assertAlmostEqual(cross_sum, expected, msg='Generate linesample failed')
-<<<<<<< HEAD
-        self.assertFalse(row_indices.dtype != np.uint16 or col_indices.dtype != np.uint16, 
-=======
         self.assertFalse(row_indices.dtype != np.uint16 or col_indices.dtype != np.uint16,
->>>>>>> 42a71a70
                     'Generate linesample failed. Downcast to uint16 expected')
     
     @mp
