--- conflicted
+++ resolved
@@ -49,11 +49,7 @@
                                                  "pyresample/ewa/_fornav_templates.cpp"],
               language="c++", extra_compile_args=extra_compile_args,
               depends=["pyresample/ewa/_fornav_templates.h"]),
-<<<<<<< HEAD
-    Extension("pyresample._gradient_search", sources=["pyresample/_gradient_search.pyx"],
-=======
     Extension("pyresample._gradient_search", sources=["pyresample/gradient/_gradient_search.pyx"],
->>>>>>> 2dcc52b4
               extra_compile_args=extra_compile_args),
 ]
 
